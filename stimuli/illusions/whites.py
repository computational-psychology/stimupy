import numpy as np
import stimuli
import matplotlib.pyplot as plt
from stimuli.utils import degrees_to_pixels, pad_img
from stimuli.Stimulus import Stimulus

def white(shape=(10,10), ppd=50, frequency=0.5, high=1.0, low=0.0, target=0.5, period='ignore', start='high', target_indices=(2,5),
                target_height=None, targets_offset=0, orientation = 'horizontal', padding=(2,2,2,2)):

    height_px, width_px = degrees_to_pixels(shape, ppd)

    if target_height is None:
        target_height_px = degrees_to_pixels(shape[1]/3, ppd)
    else:
        target_height_px = degrees_to_pixels(target_height, ppd)

    img, pixels_per_cycle = stimuli.illusions.square_wave(shape, ppd, frequency, high, low, period, start)
    mask = np.zeros((height_px, width_px))

    height, width = img.shape
    phase_width = pixels_per_cycle //2
    y_start = height//2 - target_height_px//2 - targets_offset
    y_end = y_start + target_height_px

    for i, index in enumerate(target_indices):
        x_start = index*phase_width
        x_end = x_start+phase_width
        img[y_start:y_end, x_start:x_end] = target
        mask[y_start:y_end, x_start:x_end] = i+1

    if orientation == 'vertical':
        img = np.rot90(img, 3)
        mask = np.rot90(mask, 3)

    img = pad_img(img, padding, ppd, target)
    mask = pad_img(mask, padding, ppd, 0)

    stim = Stimulus()
    stim.img = img
    stim.target_mask = mask

    return stim


def circular_white(radius=5, ppd=50, frequency=1, high=1., low=0., target=.5, target_indices=(2,5), start='low', padding=(2,2,2,2)):
    """
    frequency: cycles per degree
    """

    height, width = (degrees_to_pixels(radius*2, ppd),)*2
    pixels_per_cycle = degrees_to_pixels(1. / (frequency*2) , ppd) * 2
    circle_width = pixels_per_cycle//2
    n_cycles = (max(height, width))//(circle_width*2)

    st = low if start == 'low' else high
    other = high if start == 'low' else low
    img = np.ones((height, width))*target
    mask = np.zeros((height, width))

    mask_counter = 1
    for i in range(0, n_cycles):
        radius = circle_width*i
        annulus_mask = stimuli.utils.get_annulus_mask((height, width), (height//2, width//2), radius, radius+circle_width-1)
        img[annulus_mask] = st if i%2==0 else other
        if i in target_indices:
            img[annulus_mask] = target
            mask[annulus_mask] = mask_counter
            mask_counter += 1
        else:
            img[annulus_mask] = st if i % 2 == 0 else other

    img = pad_img(img, padding, ppd, target)
    mask = pad_img(mask, padding, ppd, 0)

    stim = Stimulus()
    stim.img = img
    stim.target_mask = mask

    return stim

def wheel_of_fortune_white(radius=10, ppd=50, n_cycles=5, target_width=0.7, target_indices=None, angle_shift=0, high=1.0, low=0., target=.5, start='high', padding=(1,1,1,1)):
    #TODO: make this faster

    # Inputs:
    #   - n_parts: number of black and white parts within circle (int), it
    #              should be even numbered to avoid asymmetry
    #   - target_width: relative width of the targets between 0 and 1 (float)

    # Decide on resolution for the grid.
    # The lower the resolution, the worse the wheel of fortune will look


    n_parts=n_cycles*2
    n_grid = stimuli.utils.degrees_to_pixels(radius, ppd)*2
    n_numbers = n_grid*2

    if target_indices is None:
        target_indices = (0, n_parts // 2)

    # Create a circle
    x = np.linspace(0, 2*np.pi, int(n_numbers))

    xx = np.cos(x)
    xx_min = np.abs(xx.min())
    xx += xx_min
    xx_max = xx.max()
    xx = xx / xx_max * (n_grid-1)

    yy = np.sin(x)
    yy_min = np.abs(yy.min())
    yy += yy_min
    yy_max = yy.max()
    yy = yy / yy_max * (n_grid-1)

    img = np.zeros([n_grid, n_grid]) + 0.5
    mask = np.zeros([n_grid, n_grid])

    st = high if start=='high' else low
    other = low if start=='high' else high

    # Divide circle in n_parts parts:
    x = np.linspace(0+angle_shift, 2*np.pi+angle_shift, int(n_parts+1))

    mask_counter = 1
    for i in range(len(x)-1):
        xxx = np.linspace(x[i], x[i+1], int(n_numbers))
        xxxx = np.cos(xxx)
        xxxx += xx_min
        xxxx = xxxx / xx_max * (n_grid-1)

        yyyy = np.sin(xxx)
        yyyy += yy_min
        yyyy = yyyy / yy_max * (n_grid-1)

        for j in range(int(n_numbers)):
            sep_x = np.linspace(n_grid/2, xxxx[j], int(n_numbers))
            sep_y = np.linspace(n_grid/2, yyyy[j], int(n_numbers))
            # Switch between bright and dark areas:
            if i % 2 == 0:
                img[sep_x.astype(int), sep_y.astype(int)] = st
            else:
                img[sep_x.astype(int), sep_y.astype(int)] = other

            if i in target_indices:
                # Place a single target inside the area
                img[sep_x[int(n_numbers * (0.5 - target_width / 2)):int(n_numbers * (0.5 + target_width / 2))].astype(int),
                     sep_y[int(n_numbers * (0.5 - target_width / 2)):int(n_numbers * (0.5 + target_width / 2))].astype(int)] = target

                mask[sep_x[int(n_numbers * (0.5 - target_width / 2)):int(n_numbers * (0.5 + target_width / 2))].astype(int),
                    sep_y[int(n_numbers * (0.5 - target_width / 2)):int(n_numbers * (0.5 + target_width / 2))].astype(int)] = mask_counter
        mask_counter += 1

    mask_vals = np.unique(mask)
    mask_vals = mask_vals[1:]
    for i, val in enumerate(mask_vals):
        mask[mask==val] = i+1

    img = pad_img(img, padding, ppd, target)
    mask = pad_img(mask, padding, ppd, 0)

    stim = Stimulus()
    stim.img = img
    stim.target_mask = mask

    return stim

def white_anderson(shape=(5,5), ppd=40, frequency=2, height_bars=1, height_horizontal_top=1, target_height=1, target_indices_top=(5,), target_offsets_top=(0.5,),
                   target_indices_bottom=(12,), target_offsets_bottom=(-0.5,), high=1., low=0., target=.5, top='low', padding=(1,1,1,1)):

    height, width = degrees_to_pixels(shape, ppd)
    pixels_per_cycle = degrees_to_pixels(1. / (frequency*2) , ppd) * 2
    height_bars, height_horizontal_top = degrees_to_pixels(height_bars, ppd), degrees_to_pixels(height_horizontal_top, ppd)
    spacing_bottom = height - 3*height_bars - height_horizontal_top

    top = low if top=='low' else high
    bottom = high if top==low else low

    img = np.ones((height, width))*bottom
    mask = np.zeros((height, width))

    index = [i + j for i in range(pixels_per_cycle // 2)
             for j in range(0, width, pixels_per_cycle)
             if i + j < width]

    img[:height_bars*2 + height_horizontal_top, index] = top
    img[-height_bars:, index] = top
    img[height_bars:height_bars+height_horizontal_top,:] = top

    target_height = stimuli.utils.degrees_to_pixels(target_height, ppd)
    target_offsets_top = tuple(stimuli.utils.degrees_to_pixels(x, ppd) for x in target_offsets_top)
    target_offsets_bottom = tuple(stimuli.utils.degrees_to_pixels(x, ppd) for x in target_offsets_bottom)


    for i, ind in enumerate(target_indices_top):
        st = int(pixels_per_cycle/2 * ind)
        end = int(st + pixels_per_cycle/2)
        img[:height_bars*2+height_horizontal_top,st:end] = bottom
        offset = target_offsets_top[i]
        target_start = height_bars + (height_horizontal_top-target_height)//2 + offset
        target_end = target_start + target_height
        img[target_start:target_end, st:end] = target
        mask[target_start:target_end, st:end] = i+1

    for i, ind in enumerate(target_indices_bottom):
        st = int(pixels_per_cycle/2 * ind)
        end = int(st + pixels_per_cycle/2)
        img[height_bars+height_horizontal_top:,st:end] = top
        offset = target_offsets_bottom[i]
        target_start = -height_bars - spacing_bottom + offset
        target_end = target_start + target_height
        img[target_start:target_end, st:end] = target
        mask[target_start:target_end, st:end] = len(target_indices_top) + i + 1

    img = pad_img(img, padding, ppd, target)
    mask = pad_img(mask, padding, ppd, 0)

    stim = Stimulus()
    stim.img = img
    stim.target_mask = mask

    return stim
def RHS2007_WE_thick():
    total_height, total_width, ppd = (32,)*3
    height, width = 12, 16
    n_cycles = 4
    frequency = n_cycles / width
    padding_horizontal = (total_width - width) / 2
    padding_vertical = (total_height - height) / 2
    padding = (padding_vertical, padding_vertical, padding_horizontal, padding_horizontal)
    target_height = 4
    return stimuli.illusions.whites.white(shape=(height, width), ppd=ppd, frequency=frequency, start='low', target_indices=(2, 5), padding=padding, target_height=target_height)

def RHS2007_WE_thin_wide():
    total_height, total_width, ppd = (32,)*3
    height, width = 12, 16
    n_cycles = 8
    frequency = n_cycles / width
    padding_horizontal = (total_width - width) / 2
    padding_vertical = (total_height - height) / 2
    padding = (padding_vertical, padding_vertical, padding_horizontal, padding_horizontal)
    target_height = 4
    return stimuli.illusions.whites.white(shape=(height, width), ppd=ppd, frequency=frequency, start='low', target_indices=(3, 12), padding=padding, target_height=target_height)

def RHS2007_WE_dual():
    total_height, total_width, ppd = (32,)*3
    height, width = 6, 8
    n_cycles = 4
    frequency = n_cycles / width

    padding_horizontal1, padding_vertical1 = (total_width / 2 - width) / 2, (total_height - height) / 2
    padding1 = (padding_vertical1, padding_vertical1, padding_horizontal1, padding_horizontal1)
    padding_horizontal2, padding_vertical2 = (total_width / 2 - height) / 2, (total_height - width) / 2
    padding2 = (padding_vertical2, padding_vertical2, padding_horizontal2, padding_horizontal2)

    target_height = 2
    stim1 = stimuli.illusions.whites.white(shape=(height, width), ppd=ppd, frequency=frequency, start='low', target_indices=(2, 5), padding=padding1, target_height=target_height)
    stim2 = stimuli.illusions.whites.white(shape=(height, width), ppd=ppd, frequency=frequency, start='low', target_indices=(2, 5), padding=padding2, target_height=target_height, orientation='vertical')

    stim = Stimulus()
    stim.img = np.hstack((stim1.img, stim2.img))
    stim.target_mask = np.hstack((stim1.target_mask, stim2.target_mask))
    return stim

def RHS2007_WE_anderson():
    total_height, total_width, ppd = (32,)*3
    height, width = 16, 16
    n_cycles = 8
    frequency = n_cycles / width
    height_bars = height / 5
    height_horizontal = height_bars
    target_height = height_bars
    padding_horizontal = (total_width - width) / 2
    padding_vertical = (total_height - height) / 2
    padding = (padding_vertical, padding_vertical, padding_horizontal, padding_horizontal)
    return stimuli.illusions.whites.white_anderson(shape=(height, width), ppd=ppd, frequency=frequency, target_height=target_height,
                                                  target_indices_top=(5,), target_offsets_top=(target_height / 2,), target_indices_bottom=(10,), target_offsets_bottom=(-target_height / 2,),
                                                  height_bars=height_bars, height_horizontal_top=height_horizontal, padding=padding)
    return img

def RHS2007_WE_howe():
    total_height, total_width, ppd = (32,)*3
    height, width = 16, 16
    n_cycles = 8
    frequency = n_cycles / width
    height_bars = height / 5
    height_horizontal = height_bars
    target_height = height_bars
    padding_horizontal = (total_width - width) / 2
    padding_vertical = (total_height - height) / 2
    padding = (padding_vertical, padding_vertical, padding_horizontal, padding_horizontal)
    return stimuli.illusions.whites.white_anderson(shape=(height, width), ppd=ppd, frequency=frequency, target_height=target_height,
                                                  target_indices_top=(5,), target_offsets_top=(0,), target_indices_bottom=(10,), target_offsets_bottom=(0,),
                                                  height_bars=height_bars, height_horizontal_top=height_horizontal, padding=padding)
    return img

def RHS2007_WE_radial_thick_small():
    total_height, total_width, ppd = (32,)*3
    radius = 8
    padding = ((total_width - 2 * radius) / 2,) * 4
    n_cycles = 7
    return stimuli.illusions.whites.wheel_of_fortune_white(radius=radius, ppd=ppd, n_cycles=n_cycles, angle_shift=np.pi / n_cycles / 2, target_indices=(n_cycles - 1, 2 * n_cycles - 1), target_width=0.5, padding=padding)

def RHS2007_WE_radial_thick():
    total_height, total_width, ppd = (32,)*3
    radius = 12
    padding = ((total_width - 2 * radius) / 2,) * 4
    n_cycles = 9
    return stimuli.illusions.whites.wheel_of_fortune_white(radius=radius, ppd=ppd, n_cycles=n_cycles, angle_shift=np.pi / n_cycles / 2, target_indices=(n_cycles - 1, 2 * n_cycles - 1), target_width=0.5, padding=padding)

def RHS2007_WE_radial_thin_small():
    total_height, total_width, ppd = (32,)*3
    radius = 8
    padding = ((total_width - 2 * radius) / 2,) * 4
    n_cycles = 13
    return stimuli.illusions.whites.wheel_of_fortune_white(radius=radius, ppd=ppd, n_cycles=n_cycles, angle_shift=np.pi / n_cycles / 2, target_indices=(n_cycles - 1, 2 * n_cycles - 1), target_width=0.5, padding=padding)

def RHS2007_WE_radial_thin():
    total_height, total_width, ppd = (32,)*3
    radius = 12
    padding = ((total_width - 2 * radius) / 2,) * 4
    n_cycles = 21
    return stimuli.illusions.whites.wheel_of_fortune_white(radius=radius, ppd=ppd, n_cycles=n_cycles, angle_shift=np.pi / n_cycles / 2, target_indices=(n_cycles - 1, 2 * n_cycles - 1), target_width=0.5, padding=padding)

def RHS2007_WE_circular1():
    total_height, total_width, ppd = (32,)*3
    radius = 8
    n_cycles = 4
    frequency = n_cycles / radius
    padding_vertical = (total_height - 2 * radius) / 2
    padding = (padding_vertical, padding_vertical, 0, 0)
    stim1 = stimuli.illusions.whites.circular_white(radius=radius, ppd=ppd, frequency=frequency, target_indices=(4,), start='high', padding=padding)
    stim2 = stimuli.illusions.whites.circular_white(radius=radius, ppd=ppd, frequency=frequency, target_indices=(4,), start='low', padding=padding)
    stim2.target_mask *= 2

    stim = Stimulus()
    stim.img = np.hstack((stim1.img, stim2.img))
    stim.target_mask = np.hstack((stim1.target_mask, stim2.target_mask))

    return stim

def RHS2007_WE_circular05():
    total_height, total_width, ppd = (32,)*3
    radius = 8
    n_cycles = 8
    frequency = n_cycles / radius
    padding_vertical = (total_height - 2 * radius) / 2
    padding = (padding_vertical, padding_vertical, 0, 0)
<<<<<<< HEAD
    stim1 = stimuli.illusions.whites.circular_white(radius=radius, ppd=ppd, frequency=frequency, target_indices=(4,), start='high', padding=padding)
    stim2 = stimuli.illusions.whites.circular_white(radius=radius, ppd=ppd, frequency=frequency, target_indices=(4,), start='low', padding=padding)
    stim2.target_mask *= 2
=======
    stim1 = stimuli.illusions.whites.circular_white(radius=radius, ppd=ppd, frequency=frequency, target_indices=(10,), start='high', padding=padding)
    stim2 = stimuli.illusions.whites.circular_white(radius=radius, ppd=ppd, frequency=frequency, target_indices=(10,), start='low', padding=padding)
>>>>>>> 298a289e

    stim = Stimulus()
    stim.img = np.hstack((stim1.img, stim2.img))
    stim.target_mask = np.hstack((stim1.target_mask, stim2.target_mask))

    return stim

def RHS2007_WE_circular025():
    total_height, total_width, ppd = (32,)*3
    radius = 8
    n_cycles = 16
    frequency = n_cycles / radius
    padding_vertical = (total_height - 2 * radius) / 2
    padding = (padding_vertical, padding_vertical, 0, 0)
<<<<<<< HEAD
    stim1 = stimuli.illusions.whites.circular_white(radius=radius, ppd=ppd, frequency=frequency, target_indices=(4,), start='high', padding=padding)
    stim2 = stimuli.illusions.whites.circular_white(radius=radius, ppd=ppd, frequency=frequency, target_indices=(4,), start='low', padding=padding)
    stim2.target_mask *= 2
=======
    stim1 = stimuli.illusions.whites.circular_white(radius=radius, ppd=ppd, frequency=frequency, target_indices=(22,), start='high', padding=padding)
    stim2 = stimuli.illusions.whites.circular_white(radius=radius, ppd=ppd, frequency=frequency, target_indices=(22,), start='low', padding=padding)
>>>>>>> 298a289e

    stim = Stimulus()
    stim.img = np.hstack((stim1.img, stim2.img))
    stim.target_mask = np.hstack((stim1.target_mask, stim2.target_mask))

    return stim

def domijan2015_white():
    height, width, ppd = 8.1, 8., 10
    n_cycles = 4
    frequency = n_cycles/width
    return white(shape=(height, width), ppd=ppd, frequency=frequency, high=9., low=1., target=5., period='ignore', start='low',
                 target_indices=(2,5), target_height=2.1, targets_offset=0, orientation='horizontal', padding=(.9, 1., .9, 1.1))



if __name__ == '__main__':
    import matplotlib.pyplot as plt

    stim = white()
    plt.subplot(4,2,1)
    plt.imshow(stim.img, cmap='gray')
    plt.subplot(4,2,2)
    plt.imshow(stim.target_mask, cmap='gray')

    stim = circular_white()
    plt.subplot(4, 2, 3)
    plt.imshow(stim.img, cmap='gray')
    plt.subplot(4, 2, 4)
    plt.imshow(stim.target_mask, cmap='gray')

    stim = wheel_of_fortune_white()
    plt.subplot(4, 2, 5)
    plt.imshow(stim.img, cmap='gray')
    plt.subplot(4, 2, 6)
    plt.imshow(stim.target_mask, cmap='gray')

    stim = white_anderson()
    plt.subplot(4, 2, 7)
    plt.imshow(stim.img, cmap='gray')
    plt.subplot(4, 2, 8)
    plt.imshow(stim.target_mask, cmap='gray')

    plt.tight_layout()
    plt.show()<|MERGE_RESOLUTION|>--- conflicted
+++ resolved
@@ -275,7 +275,6 @@
     return stimuli.illusions.whites.white_anderson(shape=(height, width), ppd=ppd, frequency=frequency, target_height=target_height,
                                                   target_indices_top=(5,), target_offsets_top=(target_height / 2,), target_indices_bottom=(10,), target_offsets_bottom=(-target_height / 2,),
                                                   height_bars=height_bars, height_horizontal_top=height_horizontal, padding=padding)
-    return img
 
 def RHS2007_WE_howe():
     total_height, total_width, ppd = (32,)*3
@@ -291,7 +290,6 @@
     return stimuli.illusions.whites.white_anderson(shape=(height, width), ppd=ppd, frequency=frequency, target_height=target_height,
                                                   target_indices_top=(5,), target_offsets_top=(0,), target_indices_bottom=(10,), target_offsets_bottom=(0,),
                                                   height_bars=height_bars, height_horizontal_top=height_horizontal, padding=padding)
-    return img
 
 def RHS2007_WE_radial_thick_small():
     total_height, total_width, ppd = (32,)*3
@@ -345,14 +343,9 @@
     frequency = n_cycles / radius
     padding_vertical = (total_height - 2 * radius) / 2
     padding = (padding_vertical, padding_vertical, 0, 0)
-<<<<<<< HEAD
     stim1 = stimuli.illusions.whites.circular_white(radius=radius, ppd=ppd, frequency=frequency, target_indices=(4,), start='high', padding=padding)
     stim2 = stimuli.illusions.whites.circular_white(radius=radius, ppd=ppd, frequency=frequency, target_indices=(4,), start='low', padding=padding)
     stim2.target_mask *= 2
-=======
-    stim1 = stimuli.illusions.whites.circular_white(radius=radius, ppd=ppd, frequency=frequency, target_indices=(10,), start='high', padding=padding)
-    stim2 = stimuli.illusions.whites.circular_white(radius=radius, ppd=ppd, frequency=frequency, target_indices=(10,), start='low', padding=padding)
->>>>>>> 298a289e
 
     stim = Stimulus()
     stim.img = np.hstack((stim1.img, stim2.img))
@@ -367,14 +360,9 @@
     frequency = n_cycles / radius
     padding_vertical = (total_height - 2 * radius) / 2
     padding = (padding_vertical, padding_vertical, 0, 0)
-<<<<<<< HEAD
     stim1 = stimuli.illusions.whites.circular_white(radius=radius, ppd=ppd, frequency=frequency, target_indices=(4,), start='high', padding=padding)
     stim2 = stimuli.illusions.whites.circular_white(radius=radius, ppd=ppd, frequency=frequency, target_indices=(4,), start='low', padding=padding)
     stim2.target_mask *= 2
-=======
-    stim1 = stimuli.illusions.whites.circular_white(radius=radius, ppd=ppd, frequency=frequency, target_indices=(22,), start='high', padding=padding)
-    stim2 = stimuli.illusions.whites.circular_white(radius=radius, ppd=ppd, frequency=frequency, target_indices=(22,), start='low', padding=padding)
->>>>>>> 298a289e
 
     stim = Stimulus()
     stim.img = np.hstack((stim1.img, stim2.img))
