--- conflicted
+++ resolved
@@ -1,4 +1,3 @@
-import matplotlib.pyplot as plt
 import numpy as np
 from stimuli.illusions.square_wave import square_wave
 from stimuli.utils import degrees_to_pixels, get_annulus_mask
@@ -301,10 +300,10 @@
     target_offsets_top=(0.5,),
     target_indices_bottom=(12,),
     target_offsets_bottom=(-0.5,),
-    vbars=(1., 0.),
+    vbars=(1.0, 0.0),
     vtarget=0.5,
-    vtopstripe=1.,
-    vbotstripe=0.
+    vtopstripe=1.0,
+    vbotstripe=0.0,
 ):
     """
     Anderson's White stimulus
@@ -361,20 +360,26 @@
 
     # Create grating and add top and bottom stripes
     img[:, index] = vbars[0]
-    img[stripe_ypos[0]:stripe_ypos[0]+stripe_height, :] = vtopstripe
-    img[stripe_ypos[1]:stripe_ypos[1]+stripe_height, :] = vbotstripe
+    img[stripe_ypos[0] : stripe_ypos[0] + stripe_height, :] = vtopstripe
+    img[stripe_ypos[1] : stripe_ypos[1] + stripe_height, :] = vbotstripe
 
     target_height = degrees_to_pixels(target_height, ppd)
-    target_offsets_top = tuple(degrees_to_pixels(x, ppd) for x in target_offsets_top)
-    target_offsets_bottom = tuple(degrees_to_pixels(x, ppd) for x in target_offsets_bottom)
+    target_offsets_top = tuple(
+        degrees_to_pixels(x, ppd) for x in target_offsets_top
+    )
+    target_offsets_bottom = tuple(
+        degrees_to_pixels(x, ppd) for x in target_offsets_bottom
+    )
 
     # Add top targets
     for i, ind in enumerate(target_indices_top):
         st = int(pixels_per_cycle / 2 * ind)
         end = int(st + pixels_per_cycle / 2)
-        img[0:stripe_ypos[1]:, st:end] = vbotstripe
+        img[0 : stripe_ypos[1] :, st:end] = vbotstripe
         offset = target_offsets_top[i]
-        target_start = (stripe_ypos[0] + (stripe_height - target_height) // 2 + offset)
+        target_start = (
+            stripe_ypos[0] + (stripe_height - target_height) // 2 + offset
+        )
         target_end = target_start + target_height
         img[target_start:target_end, st:end] = vtarget
         mask[target_start:target_end, st:end] = 1
@@ -383,7 +388,7 @@
     for i, ind in enumerate(target_indices_bottom):
         st = int(pixels_per_cycle / 2 * ind)
         end = int(st + pixels_per_cycle / 2)
-        img[stripe_ypos[0]+stripe_height::, st:end] = vtopstripe
+        img[stripe_ypos[0] + stripe_height : :, st:end] = vtopstripe
         offset = target_offsets_bottom[i]
         target_start = stripe_ypos[1] + offset
         target_end = target_start + target_height
@@ -393,19 +398,19 @@
 
 
 def white_howe(
-        shape=(5, 5),
-        ppd=40,
-        frequency=2,
-        stripe_height=1,
-        stripe_ypos=(1, 3),
-        target_height=1,
-        target_indices_top=(5,),
-        target_indices_bottom=(12,),
-        vbars=(1., 0.),
-        vtarget=0.5,
-        vtopstripe=1.,
-        vbotstripe=0.
-        ):
+    shape=(5, 5),
+    ppd=40,
+    frequency=2,
+    stripe_height=1,
+    stripe_ypos=(1, 3),
+    target_height=1,
+    target_indices_top=(5,),
+    target_indices_bottom=(12,),
+    vbars=(1.0, 0.0),
+    vtarget=0.5,
+    vtopstripe=1.0,
+    vbotstripe=0.0,
+):
     """
     Howe's White stimulus
 
@@ -441,21 +446,21 @@
     A stimulus dictionary with the stimulus ['img'] and target mask ['mask']
     """
     return white_anderson(
-            shape=shape,
-            ppd=ppd,
-            frequency=frequency,
-            stripe_height=stripe_height,
-            stripe_ypos=stripe_ypos,
-            target_height=target_height,
-            target_indices_top=target_indices_top,
-            target_offsets_top=np.zeros(len(target_indices_top)),
-            target_indices_bottom=target_indices_bottom,
-            target_offsets_bottom=np.zeros(len(target_indices_bottom)),
-            vbars=vbars,
-            vtarget=vtarget,
-            vtopstripe=vtopstripe,
-            vbotstripe=vbotstripe,
-            )
+        shape=shape,
+        ppd=ppd,
+        frequency=frequency,
+        stripe_height=stripe_height,
+        stripe_ypos=stripe_ypos,
+        target_height=target_height,
+        target_indices_top=target_indices_top,
+        target_offsets_top=np.zeros(len(target_indices_top)),
+        target_indices_bottom=target_indices_bottom,
+        target_offsets_bottom=np.zeros(len(target_indices_bottom)),
+        vbars=vbars,
+        vtarget=vtarget,
+        vtopstripe=vtopstripe,
+        vbotstripe=vbotstripe,
+    )
 
 
 def white_yazdanbakhsh(
@@ -467,11 +472,11 @@
     target_indices_top=(5,),
     target_ypos_top=(1.5,),
     target_indices_bottom=(12,),
-    target_ypos_bottom=(3.,),
-    vbars=(1., 0.),
+    target_ypos_bottom=(3.0,),
+    vbars=(1.0, 0.0),
     vtarget=0.5,
-    vtopstripe=1.,
-    vbotstripe=0.
+    vtopstripe=1.0,
+    vbotstripe=0.0,
 ):
     """
     Yazsdanbakhsh's White stimulus
@@ -528,7 +533,9 @@
 
     target_height = degrees_to_pixels(target_height, ppd)
     target_ypos_top = tuple(degrees_to_pixels(x, ppd) for x in target_ypos_top)
-    target_ypos_bottom = tuple(degrees_to_pixels(x, ppd) for x in target_ypos_bottom)
+    target_ypos_bottom = tuple(
+        degrees_to_pixels(x, ppd) for x in target_ypos_bottom
+    )
 
     # Add top targets
     for i, ind in enumerate(target_indices_top):
@@ -536,8 +543,8 @@
         end = int(st + pixels_per_cycle / 2)
         target_start = target_ypos_top[i]
         target_end = target_start + target_height
-        img[target_start-stripe_height:target_start, st:end] = vtopstripe
-        img[target_end:target_end+stripe_height, st:end] = vtopstripe
+        img[target_start - stripe_height : target_start, st:end] = vtopstripe
+        img[target_end : target_end + stripe_height, st:end] = vtopstripe
         img[target_start:target_end, st:end] = vtarget
         mask[target_start:target_end, st:end] = 1
 
@@ -547,37 +554,25 @@
         end = int(st + pixels_per_cycle / 2)
         target_start = target_ypos_bottom[i]
         target_end = target_start + target_height
-        img[target_start-stripe_height:target_start, st:end] = vbotstripe
-        img[target_end:target_end+stripe_height, st:end] = vbotstripe
+        img[target_start - stripe_height : target_start, st:end] = vbotstripe
+        img[target_end : target_end + stripe_height, st:end] = vbotstripe
         img[target_start:target_end, st:end] = vtarget
         mask[target_start:target_end, st:end] = 2
     return {"img": img, "mask": mask}
 
 
-<<<<<<< HEAD
-if __name__ == "__main__":
-    from stimuli.utils import plot_stimuli
-
-    stims = {
-        "White's effect": white(),
-        "Circular White's effect": circular_white(),
-        "Wheel-of-fortune": wheel_of_fortune_white(),
-        "Anderson's variation": white_anderson(),
-    }
-
-    plot_stimuli(stims)
-=======
-def white_zigzag(ppd=10,
-                 L_size=(10., 10., 2.),
-                 L_distance=2.,
-                 L_repeats=(3., 3.),
-                 target_height=4.,
-                 target_idx_v1=((-1, 0), (0, 0), (1, 0)),
-                 target_idx_v2=((0, -1), (0, 0), (0, 1)),
-                 v1=0.,
-                 v2=1.,
-                 vtarget=0.5,
-                 ):
+def white_zigzag(
+    ppd=10,
+    L_size=(10.0, 10.0, 2.0),
+    L_distance=2.0,
+    L_repeats=(3.0, 3.0),
+    target_height=4.0,
+    target_idx_v1=((-1, 0), (0, 0), (1, 0)),
+    target_idx_v2=None,
+    v1=0.0,
+    v2=1.0,
+    vtarget=0.5,
+):
     """
     White zigzag stimulus (also wedding cake stimulus)
 
@@ -610,7 +605,6 @@
     -------
     A stimulus dictionary with the stimulus ['img'] and target mask ['mask']
     """
-
     Ly, Lx, Lw = degrees_to_pixels(L_size, ppd)
     Ld = degrees_to_pixels(L_distance, ppd)
     Lywd, Lxwd = Ly, Lx
@@ -635,75 +629,130 @@
     # Create grid patch
     L_patch = np.zeros([Ly, Lx])
     L_patch[0:Lw, 0:Lx] = v1 - v2
-    L_patch[0:Ly, Lx-Lw::] = v1 - v2
-    L_patch[0:Lw, 0:Lw] = (v1 - v2) / 2.
-    L_patch[Ly-Lw::, Lx-Lw::] = (v1 - v2) / 2.
+    L_patch[0:Ly, Lx - Lw : :] = v1 - v2
+    L_patch[0:Lw, 0:Lw] = (v1 - v2) / 2.0
+    L_patch[Ly - Lw : :, Lx - Lw : :] = (v1 - v2) / 2.0
 
     # Create target and mask patch 1
     tpatch1 = np.zeros([Ly, Lx])
-    tpatch1[int(Ly/2 - theight/2):int(Ly/2 + theight/2), Lx-Lw::] = vtarget - v1
+    tpatch1[
+        int(Ly / 2 - theight / 2) : int(Ly / 2 + theight / 2), Lx - Lw : :
+    ] = (vtarget - v1)
     mpatch1 = np.zeros([Ly, Lx])
-    mpatch1[int(Ly/2 - theight/2):int(Ly/2 + theight/2), Lx-Lw::] = 1
+    mpatch1[
+        int(Ly / 2 - theight / 2) : int(Ly / 2 + theight / 2), Lx - Lw : :
+    ] = 1
 
     # Create target and mask patch 2
     tpatch2 = np.zeros([Ly, Lx])
-    tpatch2[int(Ly/2 - theight/2):int(Ly/2 + theight/2), Lx-Lw-Ld:Lx-Lw] = vtarget - v2
+    tpatch2[
+        int(Ly / 2 - theight / 2) : int(Ly / 2 + theight / 2),
+        Lx - Lw - Ld : Lx - Lw,
+    ] = (
+        vtarget - v2
+    )
     mpatch2 = np.zeros([Ly, Lx])
-    mpatch2[int(Ly/2 - theight/2):int(Ly/2 + theight/2), Lx-Lw-Ld:Lx-Lw] = mval2
+    mpatch2[
+        int(Ly / 2 - theight / 2) : int(Ly / 2 + theight / 2),
+        Lx - Lw - Ld : Lx - Lw,
+    ] = mval2
 
     # Create image slightly larger than needed
-    img = np.ones([int(Lywd*(nL[0]+2)), int(Lxwd*(nL[1]+2))]) * v2
+    img = np.ones([int(Lywd * (nL[0] + 2)), int(Lxwd * (nL[1] + 2))]) * v2
     height, width = img.shape
     mask = np.zeros([height, width])
 
     # Create indices to place grid
-    idx_y = np.arange(0, height-Ly, Ly-Lw)
-    idx_x = np.arange(0, width-Lx, Lx-Lw)
-
-    for j in range(int(np.max(nL)**2)):
+    idx_y = np.arange(0, height - Ly, Ly - Lw)
+    idx_x = np.arange(0, width - Lx, Lx - Lw)
+
+    for j in range(int(np.max(nL) ** 2)):
         # Calculate starting coordinates in grid
-        ny, nx = j*(Ly + Ld) - (Ly-Lw)*j, j*(Lx + Ld) - (Lx-Lw)*j
-        my, mx = j*(Ly - Ld - Lw*2) - (Ly-Lw)*j, j*(Lx - Ld - Lw*2) - (Lx-Lw)*j
+        ny, nx = j * (Ly + Ld) - (Ly - Lw) * j, j * (Lx + Ld) - (Lx - Lw) * j
+        my, mx = (
+            j * (Ly - Ld - Lw * 2) - (Ly - Lw) * j,
+            j * (Lx - Ld - Lw * 2) - (Lx - Lw) * j,
+        )
         for i in range(np.minimum(len(idx_x), len(idx_y))):
-            if idx_y[i]+ny >= 0 and idx_x[i]+mx >= 0:
+            if idx_y[i] + ny >= 0 and idx_x[i] + mx >= 0:
                 # Add grid in lower left half
-                if idx_y[i]+ny < height-Ly and idx_x[i]+mx < width-Lx:
-                    img[idx_y[i]+ny:idx_y[i]+ny+Ly, idx_x[i]+mx:idx_x[i]+mx+Lx] += L_patch
+                if idx_y[i] + ny < height - Ly and idx_x[i] + mx < width - Lx:
+                    img[
+                        idx_y[i] + ny : idx_y[i] + ny + Ly,
+                        idx_x[i] + mx : idx_x[i] + mx + Lx,
+                    ] += L_patch
 
                 # Add targets in lower left half
                 tr = i - int(np.minimum(len(idx_x), len(idx_y)) / 2)
                 tc = j
                 if (tr, tc) == target_idx_v1 or (tr, tc) in target_idx_v1:
-                    img[idx_y[i]+ny:idx_y[i]+ny+Ly, idx_x[i]+mx:idx_x[i]+mx+Lx] += tpatch1
-                    mask[idx_y[i]+ny:idx_y[i]+ny+Ly, idx_x[i]+mx:idx_x[i]+mx+Lx] += mpatch1
+                    img[
+                        idx_y[i] + ny : idx_y[i] + ny + Ly,
+                        idx_x[i] + mx : idx_x[i] + mx + Lx,
+                    ] += tpatch1
+                    mask[
+                        idx_y[i] + ny : idx_y[i] + ny + Ly,
+                        idx_x[i] + mx : idx_x[i] + mx + Lx,
+                    ] += mpatch1
                 if (tr, tc) == target_idx_v2 or (tr, tc) in target_idx_v2:
-                    img[idx_y[i]+ny+Lw:idx_y[i]+ny+Ly+Lw, idx_x[i]+mx:idx_x[i]+mx+Lx] += tpatch2
-                    mask[idx_y[i]+ny+Lw:idx_y[i]+ny+Ly+Lw, idx_x[i]+mx:idx_x[i]+mx+Lx] += mpatch2
-
-            if idx_y[i]+my >= 0 and idx_x[i]+nx >= 0 and j > 0:
+                    img[
+                        idx_y[i] + ny + Lw : idx_y[i] + ny + Ly + Lw,
+                        idx_x[i] + mx : idx_x[i] + mx + Lx,
+                    ] += tpatch2
+                    mask[
+                        idx_y[i] + ny + Lw : idx_y[i] + ny + Ly + Lw,
+                        idx_x[i] + mx : idx_x[i] + mx + Lx,
+                    ] += mpatch2
+
+            if idx_y[i] + my >= 0 and idx_x[i] + nx >= 0 and j > 0:
                 # Add grid in upper right half
-                if idx_y[i]+my < height-Ly and idx_x[i]+nx < width-Lx:
-                    img[idx_y[i]+my:idx_y[i]+my+Ly, idx_x[i]+nx:idx_x[i]+nx+Lx] += L_patch
+                if idx_y[i] + my < height - Ly and idx_x[i] + nx < width - Lx:
+                    img[
+                        idx_y[i] + my : idx_y[i] + my + Ly,
+                        idx_x[i] + nx : idx_x[i] + nx + Lx,
+                    ] += L_patch
 
                 # Add targets in upper right half
                 if (tr, -tc) == target_idx_v1 or (tr, -tc) in target_idx_v1:
-                    img[idx_y[i]+my:idx_y[i]+my+Ly, idx_x[i]+nx:idx_x[i]+nx+Lx] += tpatch1
-                    mask[idx_y[i]+my:idx_y[i]+my+Ly, idx_x[i]+nx:idx_x[i]+nx+Lx] += mpatch1
+                    img[
+                        idx_y[i] + my : idx_y[i] + my + Ly,
+                        idx_x[i] + nx : idx_x[i] + nx + Lx,
+                    ] += tpatch1
+                    mask[
+                        idx_y[i] + my : idx_y[i] + my + Ly,
+                        idx_x[i] + nx : idx_x[i] + nx + Lx,
+                    ] += mpatch1
                 if (tr, -tc) == target_idx_v2 or (tr, -tc) in target_idx_v2:
-                    img[idx_y[i]+my+Lw:idx_y[i]+my+Ly+Lw, idx_x[i]+nx:idx_x[i]+nx+Lx] += tpatch2
-                    mask[idx_y[i]+my+Lw:idx_y[i]+my+Ly+Lw, idx_x[i]+nx:idx_x[i]+nx+Lx] += mpatch2
+                    img[
+                        idx_y[i] + my + Lw : idx_y[i] + my + Ly + Lw,
+                        idx_x[i] + nx : idx_x[i] + nx + Lx,
+                    ] += tpatch2
+                    mask[
+                        idx_y[i] + my + Lw : idx_y[i] + my + Ly + Lw,
+                        idx_x[i] + nx : idx_x[i] + nx + Lx,
+                    ] += mpatch2
 
     # Crop to relevant size
-    img = img[Lywd:Lywd+int(Lywd*nL[0]), Lxwd:Lxwd+int(Lxwd*nL[1])]
-    mask = mask[Lywd:Lywd+int(Lywd*nL[0]), Lxwd:Lxwd+int(Lxwd*nL[1])]
+    img = img[Lywd : Lywd + int(Lywd * nL[0]), Lxwd : Lxwd + int(Lxwd * nL[1])]
+    mask = mask[
+        Lywd : Lywd + int(Lywd * nL[0]), Lxwd : Lxwd + int(Lxwd * nL[1])
+    ]
     return {"img": img, "mask": mask}
 
 
 if __name__ == "__main__":
-    stim = white_zigzag()
-    plt.subplot(1, 2, 1)
-    plt.imshow(stim["img"], cmap="gray")
-    plt.subplot(1, 2, 2)
-    plt.imshow(stim["mask"])
-    plt.show()
->>>>>>> cb34a8e2
+    import matplotlib.pyplot as plt
+    from stimuli.utils import plot_stimuli
+
+    stims = {
+        "White's effect": white(),
+        "Circular White's effect": circular_white(),
+        "Wheel-of-fortune": wheel_of_fortune_white(),
+        "Anderson's variation": white_anderson(),
+        "Yazdanbakhsh variation": white_yazdanbakhsh(),
+        "Howe's variation": white_howe(),
+        "Wedding cake illusion": white_zigzag(),
+    }
+
+    plot_stimuli(stims)
+    plt.show()