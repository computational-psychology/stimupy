import numpy as np
import matplotlib.pyplot as plt
import math

import stimuli
from stimuli.utils import degrees_to_pixels, pad_img, get_annulus_mask
from stimuli.Stimulus import Stimulus
<<<<<<< HEAD
from stimuli import illusions

def white(shape=(10,10), ppd=50, frequency=0.4, high=1.0, low=0.0, target=0.5, period='ignore', start='low', target_indices=(2,5),
                target_height=None, targets_offset=0, orientation = 'horizontal', padding=(2,2,2,2), padding_val=0.5):
=======
from stimuli.illusions.square_wave import square_wave


def white(
    shape=(10, 10),
    ppd=50,
    frequency=0.4,
    high=1.0,
    low=0.0,
    target=0.5,
    period="ignore",
    start="low",
    target_indices=(2, 5),
    target_height=None,
    targets_offset=0,
    orientation="horizontal",
    padding=(2, 2, 2, 2),
):
>>>>>>> 302366f2

    """
    Whites's illusion

    Parameters
    ----------
    shape : (float, float)
        The shape of the illustion in degrees of visual angle (height, width)
    ppd : int 
        pixels per degree (visual angle)
    frequency : float
        frequency of the grid in cycles per degree visual angle
    high : float
        value of the bright stripes
    low : float
        value of the dark stripes
    target : float
        value for target
    period : string in ['ignore', 'full', 'half'] 
        see square_wave.py for details about this
    start : string in ['low','high']
        whether to start with a bright or a low stripes
    target_indices : (int, )
        indices of the stripes where the target(s) will be placed. There will be as many targets as indices specified.
    target_height : float
        height of the target in degrees visual angle. If it's None, the target will be 1/3 of the illusion height
    targets_offset : int
        Vertical offset of the target in pixels
    orientation : string in ['horizontal', 'vertical']
        orientation of the illusion
    padding : (float, float, float, float)
        4-valued tuple specifying padding (top, bottom, left, right) in degrees visual angle

    Returns
    -------
    A stimulus object
    """

    height_px, width_px = degrees_to_pixels(shape, ppd)

    if target_height is None:
        target_height_px = degrees_to_pixels(shape[1]/3, ppd)
    else:
        target_height_px = degrees_to_pixels(target_height, ppd)

    img, pixels_per_cycle = square_wave(
        shape, ppd, frequency, high, low, period, start
    )
    mask = np.zeros((height_px, width_px))

    height, width = img.shape
    phase_width = pixels_per_cycle //2
    y_start = height//2 - target_height_px//2 - targets_offset
    y_end = y_start + target_height_px

    for i, index in enumerate(target_indices):
        if index >= 0:
            x_start = index*phase_width
        else:
            cycles = frequency * shape[1]
            phases = int(cycles)*2
            dec = cycles % 1
            if dec != 0:
                phases = phases + 2 if dec > 0.5 else phases + 1
            x_start = int((phases + index)*phase_width)
        x_end = x_start+phase_width
        img[y_start:y_end, x_start:x_end] = target
        mask[y_start:y_end, x_start:x_end] = i+1

    if orientation == 'vertical':
        img = np.rot90(img, 3)
        mask = np.rot90(mask, 3)

    img = pad_img(img, padding, ppd, padding_val)
    mask = pad_img(mask, padding, ppd, 0)

    stim = Stimulus()
    stim.img = img
    stim.target_mask = mask

    return stim


def circular_white(
    radius=5,
    ppd=50,
    frequency=1.0,
    high=1.0,
    low=0.0,
    target=0.5,
    target_indices=(2, 6),
    start="low",
    padding=(2, 2, 2, 2),
):
    """
    Circular Whites's illusion

    Parameters
    ----------
    radius : float
        radius of the circle in degrees visual angle
    ppd : int
        pixels per degree (visual angle)
    frequency : float
        frequency of the circles in cycles per degree visual angle
    high : float
        value of the bright stripes
    low : float
        value of the dark stripes
    target : float
        value for target
    target_indices : (int, )
        indices of the stripes where the target(s) will be placed. There will be as many targets as indices specified.
    start : string in ['low','high']
        whether to start with a bright or a low stripes
    padding : (float, float, float, float)
        4-valued tuple specifying padding (top, bottom, left, right) in degrees visual angle

    Returns
    ----------
    A stimulus object
    """

    height, width = (degrees_to_pixels(radius*2, ppd),)*2
    pixels_per_cycle = degrees_to_pixels(1. / (frequency*2) , ppd) * 2
    circle_width = pixels_per_cycle//2
    n_cycles = (max(height, width))//(circle_width*2)

    st = low if start == 'low' else high
    other = high if start == 'low' else low
    img = np.ones((height, width))*target
    mask = np.zeros((height, width))

    mask_counter = 1
    for i in range(0, n_cycles):
        radius = circle_width*i
        annulus_mask = get_annulus_mask((height, width), (height//2, width//2), radius, radius+circle_width-1)
        img[annulus_mask] = st if i%2==0 else other
        if i in target_indices:
            img[annulus_mask] = target
            mask[annulus_mask] = mask_counter
            mask_counter += 1
        else:
            img[annulus_mask] = st if i % 2 == 0 else other

    img = pad_img(img, padding, ppd, target)
    mask = pad_img(mask, padding, ppd, 0)

    stim = Stimulus()
    stim.img = img
    stim.target_mask = mask

    return stim


def wheel_of_fortune_white(
    radius=10,
    ppd=50,
    n_cycles=5,
    target_width=0.7,
    target_indices=None,
    target_start=0.5,
    angle_shift=0,
    high=1.0,
    low=0.0,
    target=0.5,
    start="high",
    padding=(1, 1, 1, 1),
):
    # TODO: make this faster
    """
    Wheel of fortune Whites's illusion

    Parameters
    ----------
    radius : float
        radius of the circle in degrees visual angle
    ppd : int
        pixels per degree (visual angle)
    n_cycles : int
        number of full grid cycles in the circle
    target_width :  float in interval [0,1]
        width of the target, 1 means target goes from center all the way to the edge of the circle 
    target_indices : (int, )
        indices of the stripes where the target(s) will be placed 
    target_start : float in interval [0,1]
        specify where the target starts relative to the radius
    angle_shift : float
        rotate the circle for specified amount of radians
    high : float
        value of the bright stripes
    low : float
        value of the dark stripes
    target : float
        value for target
    start : string in ['low','high']
        whether to start with a bright or a low stripes
    padding : (float, float, float, float)
        4-valued tuple specifying padding (top, bottom, left, right) in degrees visual angle

    Returns
    ----------
    A stimulus object
    """


    n_parts=n_cycles*2
    n_grid = degrees_to_pixels(radius, ppd)*2
    n_numbers = n_grid*2

    if target_indices is None:
        target_indices = (0, n_parts // 2)

    # Create a circle
    x = np.linspace(0, 2*np.pi, int(n_numbers))

    xx = np.cos(x)
    xx_min = np.abs(xx.min())
    xx += xx_min
    xx_max = xx.max()
    xx = xx / xx_max * (n_grid-1)

    yy = np.sin(x)
    yy_min = np.abs(yy.min())
    yy += yy_min
    yy_max = yy.max()
    yy = yy / yy_max * (n_grid-1)

    img = np.zeros([n_grid, n_grid]) + 0.5
    mask = np.zeros([n_grid, n_grid])

    st = high if start=='high' else low
    other = low if start=='high' else high

    # Divide circle in n_parts parts:
    x = np.linspace(0+angle_shift, 2*np.pi+angle_shift, int(n_parts+1))

    mask_counter = 1
    for i in range(len(x)-1):
        xxx = np.linspace(x[i], x[i+1], int(n_numbers))
        xxxx = np.cos(xxx)
        xxxx += xx_min
        xxxx = xxxx / xx_max * (n_grid-1)

        yyyy = np.sin(xxx)
        yyyy += yy_min
        yyyy = yyyy / yy_max * (n_grid-1)

        for j in range(int(n_numbers)):
            sep_x = np.linspace(n_grid/2, xxxx[j], int(n_numbers))
            sep_y = np.linspace(n_grid/2, yyyy[j], int(n_numbers))
            # Switch between bright and dark areas:
            if i % 2 == 0:
                img[sep_x.astype(int), sep_y.astype(int)] = st
            else:
                img[sep_x.astype(int), sep_y.astype(int)] = other

            if i in target_indices:
                # Place a single target inside the area
                img[sep_x[int(n_numbers * (target_start - target_width / 2)):int(n_numbers * (target_start + target_width / 2))].astype(int),
                     sep_y[int(n_numbers * (target_start - target_width / 2)):int(n_numbers * (target_start + target_width / 2))].astype(int)] = target

                mask[sep_x[int(n_numbers * (target_start - target_width / 2)):int(n_numbers * (target_start + target_width / 2))].astype(int),
                    sep_y[int(n_numbers * (target_start - target_width / 2)):int(n_numbers * (target_start + target_width / 2))].astype(int)] = mask_counter
        mask_counter += 1

    mask_vals = np.unique(mask)
    mask_vals = mask_vals[1:]
    for i, val in enumerate(mask_vals):
        mask[mask==val] = i+1

    img = pad_img(img, padding, ppd, target)
    mask = pad_img(mask, padding, ppd, 0)

    stim = Stimulus()
    stim.img = img
    stim.target_mask = mask

    return stim


def white_anderson(
    shape=(5, 5),
    ppd=40,
    frequency=2,
    height_bars=1,
    height_horizontal_top=1,
    target_height=1,
    target_indices_top=(5,),
    target_offsets_top=(0.5,),
    target_indices_bottom=(12,),
    target_offsets_bottom=(-0.5,),
    high=1.0,
    low=0.0,
    target=0.5,
    top="low",
    padding=(1, 1, 1, 1),
):
    """
    Anderson's white illusion

    Parameters
    ----------
    shape : (float, float)
        The shape of the illustion in degrees of visual angle (height, width)
    ppd : int 
        pixels per degree (visual angle)
    frequency : float
        frequency of the grid in cycles per degree visual angle
    height_bars : float
        height of the bars in degrees visual angle
    target_height : float
        height of the target in degrees visual angle. If it's None, the target will be 1/3 of the illusion height
    target_indices_top : (int, )
        indices of the stripes where the target(s) will be placed. If None, two targets are put on (0, n_parts // 2).
    target_offsets_top : (float, )
        vertical offsets of targets in the top
    target_indices_bottom : (int, )
        indices of the stripes where the target(s) will be placed. If None, two targets are put on (0, n_parts // 2).
    target_offsets_bottom : (float, )
        vertical offsets of targets in the bottom
    high : float
        value of the bright stripes
    low : float
        value of the dark stripes
    target : float
        value for target
    top : string in ['low', 'high']
        specify whether the top should be bright or dark
    padding : (float, float, float, float)
        4-valued tuple specifying padding (top, bottom, left, right) in degrees visual angle

    Returns
    -------
    A stimulus object
    """
    height, width = degrees_to_pixels(shape, ppd)
    pixels_per_cycle = degrees_to_pixels(1.0 / (frequency * 2), ppd) * 2
    height_bars, height_horizontal_top = degrees_to_pixels(
        height_bars, ppd
    ), degrees_to_pixels(height_horizontal_top, ppd)
    spacing_bottom = height - 3 * height_bars - height_horizontal_top

    top = low if top == "low" else high
    bottom = high if top == low else low

    img = np.ones((height, width)) * bottom
    mask = np.zeros((height, width))

    index = [
        i + j
        for i in range(pixels_per_cycle // 2)
        for j in range(0, width, pixels_per_cycle)
        if i + j < width
    ]

    img[: height_bars * 2 + height_horizontal_top, index] = top
    img[-height_bars:, index] = top
    img[height_bars : height_bars + height_horizontal_top, :] = top

    target_height = degrees_to_pixels(target_height, ppd)
    target_offsets_top = tuple(
        degrees_to_pixels(x, ppd) for x in target_offsets_top
    )
    target_offsets_bottom = tuple(
        degrees_to_pixels(x, ppd) for x in target_offsets_bottom
    )

    for i, ind in enumerate(target_indices_top):
        st = int(pixels_per_cycle / 2 * ind)
        end = int(st + pixels_per_cycle / 2)
        img[: height_bars * 2 + height_horizontal_top, st:end] = bottom
        offset = target_offsets_top[i]
        target_start = (
            height_bars + (height_horizontal_top - target_height) // 2 + offset
        )
        target_end = target_start + target_height
        img[target_start:target_end, st:end] = target
        mask[target_start:target_end, st:end] = i + 1

    for i, ind in enumerate(target_indices_bottom):
        st = int(pixels_per_cycle / 2 * ind)
        end = int(st + pixels_per_cycle / 2)
        img[height_bars + height_horizontal_top :, st:end] = top
        offset = target_offsets_bottom[i]
        target_start = -height_bars - spacing_bottom + offset
        target_end = target_start + target_height
        img[target_start:target_end, st:end] = target
        mask[target_start:target_end, st:end] = len(target_indices_top) + i + 1

    img = pad_img(img, padding, ppd, target)
    mask = pad_img(mask, padding, ppd, 0)

    stim = Stimulus()
    stim.img = img
    stim.target_mask = mask

    return stim


def RHS2007_WE_thick():
    total_height, total_width, ppd = (32.0,) * 3
    height, width = 12.0, 16.0
    n_cycles = 4.0
    frequency = n_cycles / width
    padding_horizontal = (total_width - width) / 2
    padding_vertical = (total_height - height) / 2
    padding = (
        padding_vertical,
        padding_vertical,
        padding_horizontal,
        padding_horizontal,
    )
    target_height = 4
    return white(
        shape=(height, width),
        ppd=ppd,
        frequency=frequency,
        start="low",
        target_indices=(2, 5),
        padding=padding,
        target_height=target_height,
    )


def RHS2007_WE_thin_wide():
    total_height, total_width, ppd = (32.0,) * 3
    height, width = 12.0, 16.0
    n_cycles = 8.0
    frequency = n_cycles / width
    padding_horizontal = (total_width - width) / 2.0
    padding_vertical = (total_height - height) / 2.0
    padding = (
        padding_vertical,
        padding_vertical,
        padding_horizontal,
        padding_horizontal,
    )
    target_height = 2
    return white(
        shape=(height, width),
        ppd=ppd,
        frequency=frequency,
        start="high",
        target_indices=(3, 12),
        padding=padding,
        target_height=target_height,
    )


def RHS2007_WE_dual():
    total_height, total_width, ppd = (32.0,) * 3
    height, width = 6.0, 8.0
    n_cycles = 4.0
    frequency = n_cycles / width

    padding_horizontal1, padding_vertical1 = (
        total_width / 2.0 - width
    ) / 2.0, (total_height - height) / 2.0
    padding1 = (
        padding_vertical1,
        padding_vertical1,
        padding_horizontal1,
        padding_horizontal1,
    )
    padding_horizontal2, padding_vertical2 = (
        total_width / 2.0 - height
    ) / 2.0, (total_height - width) / 2.0
    padding2 = (
        padding_vertical2,
        padding_vertical2,
        padding_horizontal2,
        padding_horizontal2,
    )

    target_height = 2.0
    stim1 = white(
        shape=(height, width),
        ppd=ppd,
        frequency=frequency,
        start="low",
        target_indices=(2, 5),
        padding=padding1,
        target_height=target_height,
    )
    stim2 = white(
        shape=(height, width),
        ppd=ppd,
        frequency=frequency,
        start="low",
        target_indices=(2, 5),
        padding=padding2,
        target_height=target_height,
        orientation="vertical",
    )

    stim = Stimulus()
    stim.img = np.hstack((stim1.img, stim2.img))
    stim.target_mask = np.hstack((stim1.target_mask, stim2.target_mask))
    return stim


def RHS2007_WE_anderson():
    total_height, total_width, ppd = (32,) * 3
    height, width = 16.0, 16.0
    n_cycles = 8.0
    frequency = n_cycles / width
    height_bars = height / 5
    height_horizontal = height_bars
    target_height = height_bars
    padding_horizontal = (total_width - width) / 2
    padding_vertical = (total_height - height) / 2
    padding = (
        padding_vertical,
        padding_vertical,
        padding_horizontal,
        padding_horizontal,
    )
    return white_anderson(
        shape=(height, width),
        ppd=ppd,
        frequency=frequency,
        target_height=target_height,
        target_indices_top=(5,),
        target_offsets_top=(target_height / 2,),
        target_indices_bottom=(10,),
        target_offsets_bottom=(-target_height / 2,),
        height_bars=height_bars,
        height_horizontal_top=height_horizontal,
        padding=padding,
    )


def RHS2007_WE_howe():
    total_height, total_width, ppd = (32.0,) * 3
    height, width = 16.0, 16.0
    n_cycles = 8.0
    frequency = n_cycles / width
    height_bars = height / 5.0
    height_horizontal = height_bars
    target_height = height_bars
    padding_horizontal = (total_width - width) / 2.0
    padding_vertical = (total_height - height) / 2.0
    padding = (
        padding_vertical,
        padding_vertical,
        padding_horizontal,
        padding_horizontal,
    )
    return white_anderson(
        shape=(height, width),
        ppd=ppd,
        frequency=frequency,
        target_height=target_height,
        target_indices_top=(5,),
        target_offsets_top=(0,),
        target_indices_bottom=(10,),
        target_offsets_bottom=(0,),
        height_bars=height_bars,
        height_horizontal_top=height_horizontal,
        padding=padding,
    )


def RHS2007_WE_radial_thick_small():
    total_height, total_width, ppd = (32.0,) * 3
    radius = 8.0
    padding = ((total_width - 2 * radius) / 2.0,) * 4
    n_cycles = 7.0
    return wheel_of_fortune_white(
        radius=radius,
        ppd=ppd,
        n_cycles=n_cycles,
        angle_shift=np.pi / n_cycles / 2.0,
        target_indices=(n_cycles - 1, 2 * n_cycles - 1),
        target_width=0.5,
        target_start=0.55,
        padding=padding,
    )


def RHS2007_WE_radial_thick():
    total_height, total_width, ppd = (32.0,) * 3
    radius = 12.0
    padding = ((total_width - 2 * radius) / 2.0,) * 4
    n_cycles = 9.0
    return wheel_of_fortune_white(
        radius=radius,
        ppd=ppd,
        n_cycles=n_cycles,
        angle_shift=np.pi / n_cycles / 2.0,
        target_indices=(n_cycles - 1, 2 * n_cycles - 1),
        target_width=0.3,
        target_start=0.5,
        padding=padding,
    )


def RHS2007_WE_radial_thin_small():
    total_height, total_width, ppd = (32.0,) * 3
    radius = 8.0
    padding = ((total_width - 2 * radius) / 2.0,) * 4
    n_cycles = 13.0
    return wheel_of_fortune_white(
        radius=radius,
        ppd=ppd,
        n_cycles=n_cycles,
        angle_shift=np.pi / n_cycles / 2,
        target_indices=(n_cycles - 1, 2 * n_cycles - 1),
        target_width=0.25,
        target_start=0.5,
        padding=padding,
    )


def RHS2007_WE_radial_thin():
    total_height, total_width, ppd = (32,) * 3
    radius = 12.0
    padding = ((total_width - 2 * radius) / 2,) * 4
    n_cycles = 21.0
    return wheel_of_fortune_white(
        radius=radius,
        ppd=ppd,
        n_cycles=n_cycles,
        angle_shift=np.pi / n_cycles / 2,
        target_indices=(n_cycles - 1, 2 * n_cycles - 1),
        target_width=0.15,
        target_start=0.55,
        padding=padding,
    )


def RHS2007_WE_circular1():
    total_height, total_width, ppd = (32,) * 3
    radius = 8.0
    n_cycles = 4.0
    frequency = n_cycles / radius
    padding_vertical = (total_height - 2 * radius) / 2
    padding = (padding_vertical, padding_vertical, 0, 0)
    stim1 = circular_white(
        radius=radius,
        ppd=ppd,
        frequency=frequency,
        target_indices=(4,),
        start="high",
        padding=padding,
    )
    stim2 = circular_white(
        radius=radius,
        ppd=ppd,
        frequency=frequency,
        target_indices=(4,),
        start="low",
        padding=padding,
    )
    stim2.target_mask *= 2

    stim = Stimulus()
    stim.img = np.hstack((stim1.img, stim2.img))
    stim.target_mask = np.hstack((stim1.target_mask, stim2.target_mask))

    return stim


def RHS2007_WE_circular05():
    total_height, total_width, ppd = (32,) * 3
    radius = 8
    n_cycles = 8
    frequency = n_cycles / radius
    padding_vertical = (total_height - 2 * radius) / 2
    padding = (padding_vertical, padding_vertical, 0, 0)
    stim1 = circular_white(
        radius=radius,
        ppd=ppd,
        frequency=frequency,
        target_indices=(10,),
        start="high",
        padding=padding,
    )
    stim2 = circular_white(
        radius=radius,
        ppd=ppd,
        frequency=frequency,
        target_indices=(10,),
        start="low",
        padding=padding,
    )
    stim2.target_mask *= 2

    stim = Stimulus()
    stim.img = np.hstack((stim1.img, stim2.img))
    stim.target_mask = np.hstack((stim1.target_mask, stim2.target_mask))

    return stim


def RHS2007_WE_circular025():
    total_height, total_width, ppd = (32.0,) * 3
    radius = 8.0
    n_cycles = 16.0
    frequency = n_cycles / radius
    padding_vertical = (total_height - 2 * radius) / 2.0
    padding = (padding_vertical, padding_vertical, 0, 0)
    stim1 = circular_white(
        radius=radius,
        ppd=ppd,
        frequency=frequency,
        target_indices=(22,),
        start="high",
        padding=padding,
    )
    stim2 = circular_white(
        radius=radius,
        ppd=ppd,
        frequency=frequency,
        target_indices=(22,),
        start="low",
        padding=padding,
    )
    stim2.target_mask *= 2

    stim = Stimulus()
    stim.img = np.hstack((stim1.img, stim2.img))
    stim.target_mask = np.hstack((stim1.target_mask, stim2.target_mask))

    return stim


def domijan2015_white():
    height, width, ppd = 8.1, 8.0, 10
    n_cycles = 4
    frequency = n_cycles / width
    return white(
        shape=(height, width),
        ppd=ppd,
        frequency=frequency,
        high=9.0,
        low=1.0,
        target=5.0,
        period="ignore",
        start="low",
        target_indices=(2, 5),
        target_height=2.1,
        targets_offset=0,
        orientation="horizontal",
        padding=(0.9, 1.0, 0.9, 1.1),
    )


if __name__ == '__main__':
   stim = stimuli.illusions.whites.white()
   plt.subplot(4,2,1)
   plt.imshow(stim.img, cmap='gray')
   plt.subplot(4,2,2)
   plt.imshow(stim.target_mask, cmap='gray')

   # stim = circular_white()
   # plt.subplot(4, 2, 3)
   # plt.imshow(stim.img, cmap='gray')
   # plt.subplot(4, 2, 4)
   # plt.imshow(stim.target_mask, cmap='gray')
   #
   # stim = wheel_of_fortune_white()
   # plt.subplot(4, 2, 5)
   # plt.imshow(stim.img, cmap='gray')
   # plt.subplot(4, 2, 6)
   # plt.imshow(stim.target_mask, cmap='gray')
   #
   # stim = white_anderson()
   # plt.subplot(4, 2, 7)
   # plt.imshow(stim.img, cmap='gray')
   # plt.subplot(4, 2, 8)
   # plt.imshow(stim.target_mask, cmap='gray')

   plt.tight_layout()
   plt.show()<|MERGE_RESOLUTION|>--- conflicted
+++ resolved
@@ -5,31 +5,13 @@
 import stimuli
 from stimuli.utils import degrees_to_pixels, pad_img, get_annulus_mask
 from stimuli.Stimulus import Stimulus
-<<<<<<< HEAD
 from stimuli import illusions
 
 def white(shape=(10,10), ppd=50, frequency=0.4, high=1.0, low=0.0, target=0.5, period='ignore', start='low', target_indices=(2,5),
                 target_height=None, targets_offset=0, orientation = 'horizontal', padding=(2,2,2,2), padding_val=0.5):
-=======
 from stimuli.illusions.square_wave import square_wave
 
 
-def white(
-    shape=(10, 10),
-    ppd=50,
-    frequency=0.4,
-    high=1.0,
-    low=0.0,
-    target=0.5,
-    period="ignore",
-    start="low",
-    target_indices=(2, 5),
-    target_height=None,
-    targets_offset=0,
-    orientation="horizontal",
-    padding=(2, 2, 2, 2),
-):
->>>>>>> 302366f2
 
     """
     Whites's illusion
