--- conflicted
+++ resolved
@@ -8,24 +8,9 @@
 from stimuli.Stimulus import Stimulus
 import matplotlib.pyplot as plt
 
-<<<<<<< HEAD
 def checkerboard_contrast(ppd=10, board_shape=(8,8), check_size=1.0, targets_coords=((3, 2), (5, 5)), extend_targets=False,
                          check1=0., check2=1., target=.5):
     # TODO: targets_coords used to be coord1 and coords2, now multiple targets are allowed. This should be changed in all places calling this function
-=======
-
-def checkerboard_contrast(
-    ppd=10,
-    board_shape=(8, 8),
-    check_size=1.0,
-    target1_coords=(3, 2),
-    target2_coords=(5, 5),
-    extend_targets=False,
-    check1=0.0,
-    check2=1.0,
-    target=0.5,
-):
->>>>>>> 302366f2
     """
     Checkerboard Contrast
 
@@ -71,23 +56,10 @@
         mask[coords] = i+1
 
     if extend_targets:
-<<<<<<< HEAD
         for i, coords in enumerate(targets_coords):
             for idx in [(-1, 0), (0, 1), (1, 0), (0, -1)]:
                 arr[coords[0] + idx[0], coords[1] + idx[1]] = target
                 mask[coords[0] + idx[0], coords[1] + idx[1]] = i+1
-=======
-        for idx in [(-1, 0), (0, 1), (1, 0), (0, -1)]:
-            arr[
-                target1_coords[0] + idx[0], target1_coords[1] + idx[1]
-            ] = target
-            arr[
-                target2_coords[0] + idx[0], target2_coords[1] + idx[1]
-            ] = target
-
-            mask[target1_coords[0] + idx[0], target1_coords[1] + idx[1]] = 1
-            mask[target2_coords[0] + idx[0], target2_coords[1] + idx[1]] = 2
->>>>>>> 302366f2
 
     img = np.repeat(
         np.repeat(arr, check_size_px, axis=0), check_size_px, axis=1
