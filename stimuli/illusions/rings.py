--- conflicted
+++ resolved
@@ -1,9 +1,5 @@
 import numpy as np
-<<<<<<< HEAD
-from stimuli.utils import degrees_to_pixels, pad_img
-=======
-from stimuli.utils import degrees_to_pixels, plot_stim
->>>>>>> cb34a8e2
+from stimuli.utils import degrees_to_pixels
 
 
 def ring_stimulus(
@@ -13,7 +9,7 @@
     ring_width=0.5,
     vring1=1.0,
     vring2=0.0,
-    vtarget=0.5
+    vtarget=0.5,
 ):
     """
     Ring Pattern stimulus
@@ -88,11 +84,6 @@
     import matplotlib.pyplot as plt
     from stimuli.utils import plot_stim
 
-<<<<<<< HEAD
-    stim = ring_pattern()
+    stim = ring_stimulus()
     plot_stim(stim, stim_name="Ring pattern")
-    plt.show()
-=======
-    stim = ring_stimulus()
-    plot_stim(stim, mask=True)
->>>>>>> cb34a8e2
+    plt.show()