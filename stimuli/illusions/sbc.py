--- conflicted
+++ resolved
@@ -1,31 +1,14 @@
-<<<<<<< HEAD
-import numpy as np
-import stimuli
-from stimuli.utils import pad_img
-
-
-def simultaneous_brightness_contrast(
-    ppd=10,
-    target_shape=(5, 5),
-    inner_padding=(3, 3, 3, 3),
-    left=1.0,
-    right=0.0,
-    target=0.5,
-):
-=======
-from stimuli.utils import plot_stim
 from stimuli.components import rectangle
 
 
 def simultaneous_contrast(
-        ppd=10,
-        im_size=(4., 4.),
-        target_size=(2., 2.),
-        target_pos=(1., 1.),
-        vback=0.,
-        vtarget=0.5
-        ):
->>>>>>> cb34a8e2
+    ppd=10,
+    im_size=(4.0, 4.0),
+    target_size=(2.0, 2.0),
+    target_pos=(1.0, 1.0),
+    vback=0.0,
+    vtarget=0.5,
+):
     """
     Simultaneous contrast stimulus
 
@@ -54,14 +37,9 @@
 
 
 if __name__ == "__main__":
-<<<<<<< HEAD
     import matplotlib.pyplot as plt
     from stimuli.utils import plot_stim
 
-    stim = simultaneous_brightness_contrast()
+    stim = simultaneous_contrast()
     plot_stim(stim, stim_name="Simultaneous brightness contrast")
-    plt.show()
-=======
-    stim = simultaneous_contrast()
-    plot_stim(stim, mask=True)
->>>>>>> cb34a8e2
+    plt.show()