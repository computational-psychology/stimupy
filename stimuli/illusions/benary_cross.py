--- conflicted
+++ resolved
@@ -1,24 +1,20 @@
 import numpy as np
-<<<<<<< HEAD
-from stimuli.utils import degrees_to_pixels
-=======
 from scipy.ndimage import rotate
+from stimuli.components import cross, triangle
 from stimuli.utils import degrees_to_pixels, plot_stim
-from stimuli.components import triangle, cross
->>>>>>> cb34a8e2
 
 
 def benarys_cross(
-    ppd=10.,
-    cross_size=(8., 8., 8., 8.),
-    cross_thickness=5.,
-    target_size=(2., 2.),
-    target_type=('r', 'r'),
-    target_ori=(0., 0.),
-    target_posx=(6., 19.),
-    target_posy=(6., 8.),
-    vback=1.,
-    vcross=0.,
+    ppd=10.0,
+    cross_size=(8.0, 8.0, 8.0, 8.0),
+    cross_thickness=5.0,
+    target_size=(2.0, 2.0),
+    target_type=("r", "r"),
+    target_ori=(0.0, 0.0),
+    target_posx=(6.0, 19.0),
+    target_posy=(6.0, 8.0),
+    vback=1.0,
+    vcross=0.0,
     vtarget=0.5,
 ):
     """
@@ -53,8 +49,14 @@
     -------
     A stimulus dictionary with the stimulus ['img'] and target mask ['mask']
     """
-    if any(len(lst) != len(target_type) for lst in [target_ori, target_posx, target_posy]):
-        raise Exception("target_type, target_ori, target_posx and target_posy need the same length.")
+    if any(
+        len(lst) != len(target_type)
+        for lst in [target_ori, target_posx, target_posy]
+    ):
+        raise Exception(
+            "target_type, target_ori, target_posx and target_posy need the"
+            " same length."
+        )
 
     target_y_px, target_x_px = degrees_to_pixels(target_size, ppd)
     tposy = degrees_to_pixels(target_posy, ppd)
@@ -70,45 +72,60 @@
 
     # Add targets:
     for i in range(len(target_posx)):
-        if target_type[i] == 'r':
+        if target_type[i] == "r":
             tpatch = np.zeros([target_y_px, target_x_px]) + vtarget
 
-        elif target_type[i] == 't':
-            tpatch = triangle(ppd, (target_size[0], target_size[1]), 0., vtarget)
+        elif target_type[i] == "t":
+            tpatch = triangle(
+                ppd, (target_size[0], target_size[1]), 0.0, vtarget
+            )
 
         else:
-            raise Exception('You can only use r or t as shapes')
+            raise Exception("You can only use r or t as shapes")
 
         # Rotate, resize to original shape and clean
         tpatch = rotate(tpatch, angle=target_ori[i])
-        tpatch[tpatch < vtarget*0.9] = 0.
-        tpatch[tpatch > vtarget*0.9] = vtarget
-        tpatch = tpatch[~np.all(tpatch == 0, axis=1)]     # Remove all rows with only zeros
-        tpatch = tpatch[:, ~np.all(tpatch == 0, axis=0)]  # Remove all cols with only zeros
+        tpatch[tpatch < vtarget * 0.9] = 0.0
+        tpatch[tpatch > vtarget * 0.9] = vtarget
+        tpatch = tpatch[
+            ~np.all(tpatch == 0, axis=1)
+        ]  # Remove all rows with only zeros
+        tpatch = tpatch[
+            :, ~np.all(tpatch == 0, axis=0)
+        ]  # Remove all cols with only zeros
         mpatch = np.copy(tpatch)
-        mpatch[mpatch != 0] = i+1
+        mpatch[mpatch != 0] = i + 1
 
         # Only change the target parts if the image:
-        ipatch = img[tposy[i]:tposy[i]+tpatch.shape[0], tposx[i]:tposx[i]+tpatch.shape[1]]
-        ipatch[tpatch == vtarget] = 0.
+        ipatch = img[
+            tposy[i] : tposy[i] + tpatch.shape[0],
+            tposx[i] : tposx[i] + tpatch.shape[1],
+        ]
+        ipatch[tpatch == vtarget] = 0.0
         tpatch = tpatch + ipatch
 
-        img[tposy[i]:tposy[i]+tpatch.shape[0], tposx[i]:tposx[i]+tpatch.shape[1]] = tpatch
-        mask[tposy[i]:tposy[i]+tpatch.shape[0], tposx[i]:tposx[i]+tpatch.shape[1]] = mpatch
+        img[
+            tposy[i] : tposy[i] + tpatch.shape[0],
+            tposx[i] : tposx[i] + tpatch.shape[1],
+        ] = tpatch
+        mask[
+            tposy[i] : tposy[i] + tpatch.shape[0],
+            tposx[i] : tposx[i] + tpatch.shape[1],
+        ] = mpatch
     return {"img": img, "mask": mask}
 
 
 def todorovic_benary(
-        ppd=10.,
-        L_size=(8., 8., 2., 14.),
-        target_size=(2., 2.),
-        target_type=('r', 'r'),
-        target_ori=(0., 0.),
-        target_posx=(2., 12.),
-        target_posy=(6., 8.),
-        vback=1.,
-        vcross=0.,
-        vtarget=0.5,
+    ppd=10.0,
+    L_size=(8.0, 8.0, 2.0, 14.0),
+    target_size=(2.0, 2.0),
+    target_type=("r", "r"),
+    target_ori=(0.0, 0.0),
+    target_posx=(2.0, 12.0),
+    target_posy=(6.0, 8.0),
+    vback=1.0,
+    vcross=0.0,
+    vtarget=0.5,
 ):
     """
     Todorovic Benary's Cross Illusion
@@ -141,8 +158,14 @@
     -------
     A stimulus dictionary with the stimulus ['img'] and target mask ['mask']
     """
-    if any(len(lst) != len(target_type) for lst in [target_ori, target_posx, target_posy]):
-        raise Exception("target_type, target_ori, target_posx and target_posy need to be of same length.")
+    if any(
+        len(lst) != len(target_type)
+        for lst in [target_ori, target_posx, target_posy]
+    ):
+        raise Exception(
+            "target_type, target_ori, target_posx and target_posy need to be"
+            " of same length."
+        )
 
     (
         L_top_px,
@@ -165,42 +188,60 @@
     mask = np.zeros((height, width))
 
     img[:, 0:L_left_px] = vcross
-    img[height-L_bottom_px::, 0:width-L_left_px] = vcross
+    img[height - L_bottom_px : :, 0 : width - L_left_px] = vcross
 
     # Add targets:
     for i in range(len(target_posx)):
-        if target_type[i] == 'r':
+        if target_type[i] == "r":
             tpatch = np.zeros([target_y_px, target_x_px]) + vtarget
 
-        elif target_type[i] == 't':
-            tpatch = triangle(ppd, (target_size[0], target_size[1]), 0., vtarget)
+        elif target_type[i] == "t":
+            tpatch = triangle(
+                ppd, (target_size[0], target_size[1]), 0.0, vtarget
+            )
 
         else:
-            raise Exception('You can only use r or t as shapes')
+            raise Exception("You can only use r or t as shapes")
 
         # Rotate, resize to original shape and clean
         tpatch = rotate(tpatch, angle=target_ori[i])
-        tpatch[tpatch < vtarget*0.9] = 0.
-        tpatch[tpatch > vtarget*0.9] = vtarget
-        tpatch = tpatch[~np.all(tpatch == 0, axis=1)]     # Remove all rows with only zeros
-        tpatch = tpatch[:, ~np.all(tpatch == 0, axis=0)]  # Remove all cols with only zeros
+        tpatch[tpatch < vtarget * 0.9] = 0.0
+        tpatch[tpatch > vtarget * 0.9] = vtarget
+        tpatch = tpatch[
+            ~np.all(tpatch == 0, axis=1)
+        ]  # Remove all rows with only zeros
+        tpatch = tpatch[
+            :, ~np.all(tpatch == 0, axis=0)
+        ]  # Remove all cols with only zeros
         mpatch = np.copy(tpatch)
-        mpatch[mpatch != 0] = i+1
+        mpatch[mpatch != 0] = i + 1
 
         # Only change the target parts if the image:
-        ipatch = img[tposy[i]:tposy[i]+tpatch.shape[0], tposx[i]:tposx[i]+tpatch.shape[1]]
-        ipatch[tpatch == vtarget] = 0.
+        ipatch = img[
+            tposy[i] : tposy[i] + tpatch.shape[0],
+            tposx[i] : tposx[i] + tpatch.shape[1],
+        ]
+        ipatch[tpatch == vtarget] = 0.0
         tpatch = tpatch + ipatch
 
-        img[tposy[i]:tposy[i]+tpatch.shape[0], tposx[i]:tposx[i]+tpatch.shape[1]] = tpatch
-        mask[tposy[i]:tposy[i]+tpatch.shape[0], tposx[i]:tposx[i]+tpatch.shape[1]] = mpatch
+        img[
+            tposy[i] : tposy[i] + tpatch.shape[0],
+            tposx[i] : tposx[i] + tpatch.shape[1],
+        ] = tpatch
+        mask[
+            tposy[i] : tposy[i] + tpatch.shape[0],
+            tposx[i] : tposx[i] + tpatch.shape[1],
+        ] = mpatch
     return {"img": img, "mask": mask}
 
 
 if __name__ == "__main__":
     import matplotlib.pyplot as plt
-    from stimuli.utils import plot_stim
-
-    stim = benarys_cross()
-    ax = plot_stim(stim, stim_name="Benary's Cross")
+    from stimuli.utils import plot_stimuli
+
+    stims = {
+        "Benary's cross": benarys_cross(),
+        "Todorovic' version of Benary's cross": todorovic_benary(),
+    }
+    ax = plot_stimuli(stims)
     plt.show()