import numpy as np


<<<<<<< HEAD
def cornsweet(
    size=(10, 10),
    ppd=10,
    contrast=0.5,
    ramp_width=2,
    exponent=2.75,
    mean_lum=0.5,
):
    # TODO: the parameters aren't analogous to the other stimuli
=======
def cornsweet(size=(10.,10.), ppd=10., vmax=1., vmin=0., vtarget=0.5, ramp_width=2., exponent=2.75):
>>>>>>> 821263d5
    """
    Create a matrix containing a rectangular Cornsweet edge stimulus.
    The 2D luminance profile of the stimulus is defined as
    Left side:
    v = vtarget + (1 - X / w) ** a * (vmax-vtarget) for the ramp and v = vtarget beyond.
    Right side:
    v = vtarget - (1 - X / w) ** a * (vmin-vtarget) for the ramp and v = vtarget beyond.
    X is the distance to the edge, w is the width of the ramp, a is a variable
    determining the steepness of the ramp, vtarget is the luminance of the targets and
    vmax/vmin are the max/min luminances.

    Parameters
    ----------
    size : tuple of 2 numbers
        size in degrees of visual angle
    ppd : float
        number of pixels in one degree of visual angle
    vmax : float
        maximum luminance value
    vmin : float
        minimum luminance value
    vtarget : float
        luminance value of targets (=plateaus)
    ramp_width : float
        width of luminance ramp in degrees of visual angle
    exponent : float
        determines steepness of ramp (default is 2.75. 1 would be linear)

    Returns
    -------
    Dictionary with img: ndarray (2D) and mask

    References
    ----------
    The formula and default values are adapted from Boyaci, H., Fang, F., Murray,
    S.O., Kersten, D. (2007). Responses to Lightness Variations in Early Human
    Visual Cortex. Current Biology 17, 989-993.
    """
<<<<<<< HEAD
    size = [int(size[0] * ppd), int(size[1] * ppd)]
    img = np.ones(size) * mean_lum
    dist = np.arange(size[1] / 2.0)
    dist = dist / (ramp_width * ppd)
    dist[dist > 1.0] = 1.0
    profile = (1.0 - dist) ** exponent * mean_lum * contrast
    img[:, : int(np.ceil(size[1] / 2.0))] += profile[::-1]
    img[:, size[1] // 2 :] -= profile
    mask = None
=======

    size = [int(size[0]*ppd), int(size[1]*ppd)]
    ramp_width = int(ramp_width*ppd)
    img = np.ones(size) * vtarget
    mask = np.zeros(size)

    # Create ramp profiles individually for left and right side
    dist = np.arange(size[1] / 2.)
    dist = dist / ramp_width
    dist[dist > 1.] = 1.
    profile1 = (1. - dist) ** exponent * (vmax-vtarget)
    profile2 = (1. - dist) ** exponent * (vmin-vtarget)
    img[:, :int(size[1]/2.)] += profile1[::-1]
    img[:, size[1] // 2:] += profile2

    # Generate the target mask
    mask[:, 0:int(size[1]/2. - ramp_width - 1)] = 1
    mask[:, int(size[1]/2. + ramp_width+1)::] = 2
>>>>>>> 821263d5
    return {"img": img, "mask": mask}


if __name__ == "__main__":
    import matplotlib.pyplot as plt

    stim = cornsweet()
<<<<<<< HEAD
    plt.imshow(stim, cmap="gray")
=======
    plt.imshow(stim['img'], cmap='gray')
>>>>>>> 821263d5
    plt.show()<|MERGE_RESOLUTION|>--- conflicted
+++ resolved
@@ -1,19 +1,15 @@
 import numpy as np
 
 
-<<<<<<< HEAD
 def cornsweet(
-    size=(10, 10),
-    ppd=10,
-    contrast=0.5,
-    ramp_width=2,
+    size=(10.0, 10.0),
+    ppd=10.0,
+    vmax=1.0,
+    vmin=0.0,
+    vtarget=0.5,
+    ramp_width=2.0,
     exponent=2.75,
-    mean_lum=0.5,
 ):
-    # TODO: the parameters aren't analogous to the other stimuli
-=======
-def cornsweet(size=(10.,10.), ppd=10., vmax=1., vmin=0., vtarget=0.5, ramp_width=2., exponent=2.75):
->>>>>>> 821263d5
     """
     Create a matrix containing a rectangular Cornsweet edge stimulus.
     The 2D luminance profile of the stimulus is defined as
@@ -52,46 +48,29 @@
     S.O., Kersten, D. (2007). Responses to Lightness Variations in Early Human
     Visual Cortex. Current Biology 17, 989-993.
     """
-<<<<<<< HEAD
+
     size = [int(size[0] * ppd), int(size[1] * ppd)]
-    img = np.ones(size) * mean_lum
-    dist = np.arange(size[1] / 2.0)
-    dist = dist / (ramp_width * ppd)
-    dist[dist > 1.0] = 1.0
-    profile = (1.0 - dist) ** exponent * mean_lum * contrast
-    img[:, : int(np.ceil(size[1] / 2.0))] += profile[::-1]
-    img[:, size[1] // 2 :] -= profile
-    mask = None
-=======
-
-    size = [int(size[0]*ppd), int(size[1]*ppd)]
-    ramp_width = int(ramp_width*ppd)
+    ramp_width = int(ramp_width * ppd)
     img = np.ones(size) * vtarget
     mask = np.zeros(size)
 
     # Create ramp profiles individually for left and right side
-    dist = np.arange(size[1] / 2.)
+    dist = np.arange(size[1] / 2.0)
     dist = dist / ramp_width
-    dist[dist > 1.] = 1.
-    profile1 = (1. - dist) ** exponent * (vmax-vtarget)
-    profile2 = (1. - dist) ** exponent * (vmin-vtarget)
-    img[:, :int(size[1]/2.)] += profile1[::-1]
-    img[:, size[1] // 2:] += profile2
+    dist[dist > 1.0] = 1.0
+    profile1 = (1.0 - dist) ** exponent * (vmax - vtarget)
+    profile2 = (1.0 - dist) ** exponent * (vmin - vtarget)
+    img[:, : int(size[1] / 2.0)] += profile1[::-1]
+    img[:, size[1] // 2 :] += profile2
 
     # Generate the target mask
-    mask[:, 0:int(size[1]/2. - ramp_width - 1)] = 1
-    mask[:, int(size[1]/2. + ramp_width+1)::] = 2
->>>>>>> 821263d5
+    mask[:, 0 : int(size[1] / 2.0 - ramp_width - 1)] = 1
+    mask[:, int(size[1] / 2.0 + ramp_width + 1) : :] = 2
     return {"img": img, "mask": mask}
 
 
 if __name__ == "__main__":
-    import matplotlib.pyplot as plt
+    from stimuli.utils import plot_stim
 
     stim = cornsweet()
-<<<<<<< HEAD
-    plt.imshow(stim, cmap="gray")
-=======
-    plt.imshow(stim['img'], cmap='gray')
->>>>>>> 821263d5
-    plt.show()+    plot_stim(stim, mask=True)