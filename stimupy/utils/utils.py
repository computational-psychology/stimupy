--- conflicted
+++ resolved
@@ -26,15 +26,6 @@
 ]
 
 
-<<<<<<< HEAD
-def round_to_vals(arr, vals, mode="nearest"):
-    """Round each element of array to closest match in provided values
-
-    For each element in the input `arr`, find the closest value from the provided `vals`
-    and replace the element with this closest value.
-    If the element is equidistant to two values, the smaller
-    value is chosen.
-=======
 def _count_none_args(*args):
     """Counts the number of None values in the provided arguments
 
@@ -92,10 +83,13 @@
         return arg
 
 
-def round_to_vals(arr, vals):
-    """
-    Round array to provided values (vals)
->>>>>>> 0a742397
+def round_to_vals(arr, vals, mode="nearest"):
+    """Round each element of array to closest match in provided values
+
+    For each element in the input `arr`, find the closest value from the provided `vals`
+    and replace the element with this closest value.
+    If the element is equidistant to two values, the smaller
+    value is chosen.
 
     Parameters
     ----------
