<<<<<<< HEAD
import numpy as np

from stimupy.utils import resolution
from stimupy.utils.contrast_conversions import adapt_intensity_range

__all__ = [
    "binary",
]


def binary(
    visual_size=None,
    ppd=None,
    shape=None,
    intensity_range=(0, 1),
    rng=None,
):
    """Draw binary noise texture

    Parameters
    ----------
    visual_size : Sequence[Number, Number], Number, or None (default)
        visual size [height, width] of grating, in degrees
    ppd : Sequence[Number, Number], Number, or None (default)
        pixels per degree [vertical, horizontal]
    shape : Sequence[Number, Number], Number, or None (default)
        shape [height, width] of grating, in pixels
    intensity_range : Sequence[Number, Number]
        minimum and maximum intensity value; default: (0, 1).
        be aware that not every instance has mean=(max-min)/2.
    rng : numpy.random.Generator, optional
        Random number generator to use. If None, a new default_rng is created.
        By passing in a custom rng, you can control the randomness of the noise generation,
        e.g., make it replicable.

    Returns
    -------
    dict[str, Any]
        dict with the stimulus (key: "img"),
        and additional keys containing stimulus parameters
    """
    # Resolve resolution
    shape, visual_size, ppd = resolution.resolve(shape=shape, visual_size=visual_size, ppd=ppd)

    if len(np.unique(ppd)) > 1:
        raise ValueError("ppd should be equal in x and y direction")

    if rng is None:
        rng = np.random.default_rng()
    binary_noise = rng.integers(0, 2, size=shape) - 0.5

    # Adjust intensity range:
    binary_noise = adapt_intensity_range(binary_noise, intensity_range[0], intensity_range[1])

    stim = {
        "img": binary_noise,
        "noise_mask": None,
        "visual_size": visual_size,
        "ppd": ppd,
        "shape": shape,
        "intensity_range": [binary_noise.min(), binary_noise.max()],
    }
    return stim


def overview(**kwargs):
    """Generate example stimuli from this module

    Returns
    -------
    stims : dict
        dict with all stimuli containing individual stimulus dicts.
    """
    default_params = {
        "visual_size": 10,
        "ppd": 10,
    }
    default_params.update(kwargs)

    # fmt: off
    stimuli = {
        "binaries_binary": binary(**default_params),
    }
    # fmt: on

    return stimuli


if __name__ == "__main__":
    from stimupy.utils import plot_stimuli

    stims = overview()
    plot_stimuli(stims, mask=False, save=None)
=======
import numpy as np

from stimupy.utils import resolution
from stimupy.utils.contrast_conversions import adapt_intensity_range

__all__ = [
    "binary",
]


def binary(
    visual_size=None,
    ppd=None,
    shape=None,
    intensity_range=(0, 1),
):
    """Draw binary noise texture

    Parameters
    ----------
    visual_size : Sequence[Number, Number], Number, or None (default)
        visual size [height, width] of grating, in degrees
    ppd : Sequence[Number, Number], Number, or None (default)
        pixels per degree [vertical, horizontal]
    shape : Sequence[Number, Number], Number, or None (default)
        shape [height, width] of grating, in pixels
    intensity_range : Sequence[Number, Number]
        minimum and maximum intensity value; default: (0, 1).
        be aware that not every instance has mean=(max-min)/2.

    Returns
    -------
    dict[str, Any]
        dict with the stimulus (key: "img"),
        and additional keys containing stimulus parameters
    """
    # Resolve resolution
    shape, visual_size, ppd = resolution.resolve(shape=shape, visual_size=visual_size, ppd=ppd)

    if len(np.unique(ppd)) > 1:
        raise ValueError("ppd should be equal in x and y direction")

    binary_noise = np.random.randint(0, 2, size=shape) - 0.5

    # Adjust intensity range:
    binary_noise = adapt_intensity_range(binary_noise, intensity_range[0], intensity_range[1])

    stim = {
        "img": binary_noise,
        "noise_mask": None,
        "visual_size": visual_size,
        "ppd": ppd,
        "shape": shape,
        "intensity_range": [binary_noise.min(), binary_noise.max()],
    }
    return stim


def overview(**kwargs):
    """Generate example stimuli from this module

    Returns
    -------
    stims : dict
        dict with all stimuli containing individual stimulus dicts.
    """
    default_params = {
        "visual_size": 10,
        "ppd": 32,
    }
    default_params.update(kwargs)

    # fmt: off
    stimuli = {
        "binaries_binary": binary(**default_params),
    }
    # fmt: on

    return stimuli


if __name__ == "__main__":
    from stimupy.utils import plot_stimuli

    stims = overview()
    plot_stimuli(stims, mask=False, save=None)
>>>>>>> 14f75e43
<|MERGE_RESOLUTION|>--- conflicted
+++ resolved
@@ -1,182 +1,93 @@
-<<<<<<< HEAD
-import numpy as np
-
-from stimupy.utils import resolution
-from stimupy.utils.contrast_conversions import adapt_intensity_range
-
-__all__ = [
-    "binary",
-]
-
-
-def binary(
-    visual_size=None,
-    ppd=None,
-    shape=None,
-    intensity_range=(0, 1),
-    rng=None,
-):
-    """Draw binary noise texture
-
-    Parameters
-    ----------
-    visual_size : Sequence[Number, Number], Number, or None (default)
-        visual size [height, width] of grating, in degrees
-    ppd : Sequence[Number, Number], Number, or None (default)
-        pixels per degree [vertical, horizontal]
-    shape : Sequence[Number, Number], Number, or None (default)
-        shape [height, width] of grating, in pixels
-    intensity_range : Sequence[Number, Number]
-        minimum and maximum intensity value; default: (0, 1).
-        be aware that not every instance has mean=(max-min)/2.
-    rng : numpy.random.Generator, optional
-        Random number generator to use. If None, a new default_rng is created.
-        By passing in a custom rng, you can control the randomness of the noise generation,
-        e.g., make it replicable.
-
-    Returns
-    -------
-    dict[str, Any]
-        dict with the stimulus (key: "img"),
-        and additional keys containing stimulus parameters
-    """
-    # Resolve resolution
-    shape, visual_size, ppd = resolution.resolve(shape=shape, visual_size=visual_size, ppd=ppd)
-
-    if len(np.unique(ppd)) > 1:
-        raise ValueError("ppd should be equal in x and y direction")
-
-    if rng is None:
-        rng = np.random.default_rng()
-    binary_noise = rng.integers(0, 2, size=shape) - 0.5
-
-    # Adjust intensity range:
-    binary_noise = adapt_intensity_range(binary_noise, intensity_range[0], intensity_range[1])
-
-    stim = {
-        "img": binary_noise,
-        "noise_mask": None,
-        "visual_size": visual_size,
-        "ppd": ppd,
-        "shape": shape,
-        "intensity_range": [binary_noise.min(), binary_noise.max()],
-    }
-    return stim
-
-
-def overview(**kwargs):
-    """Generate example stimuli from this module
-
-    Returns
-    -------
-    stims : dict
-        dict with all stimuli containing individual stimulus dicts.
-    """
-    default_params = {
-        "visual_size": 10,
-        "ppd": 10,
-    }
-    default_params.update(kwargs)
-
-    # fmt: off
-    stimuli = {
-        "binaries_binary": binary(**default_params),
-    }
-    # fmt: on
-
-    return stimuli
-
-
-if __name__ == "__main__":
-    from stimupy.utils import plot_stimuli
-
-    stims = overview()
-    plot_stimuli(stims, mask=False, save=None)
-=======
-import numpy as np
-
-from stimupy.utils import resolution
-from stimupy.utils.contrast_conversions import adapt_intensity_range
-
-__all__ = [
-    "binary",
-]
-
-
-def binary(
-    visual_size=None,
-    ppd=None,
-    shape=None,
-    intensity_range=(0, 1),
-):
-    """Draw binary noise texture
-
-    Parameters
-    ----------
-    visual_size : Sequence[Number, Number], Number, or None (default)
-        visual size [height, width] of grating, in degrees
-    ppd : Sequence[Number, Number], Number, or None (default)
-        pixels per degree [vertical, horizontal]
-    shape : Sequence[Number, Number], Number, or None (default)
-        shape [height, width] of grating, in pixels
-    intensity_range : Sequence[Number, Number]
-        minimum and maximum intensity value; default: (0, 1).
-        be aware that not every instance has mean=(max-min)/2.
-
-    Returns
-    -------
-    dict[str, Any]
-        dict with the stimulus (key: "img"),
-        and additional keys containing stimulus parameters
-    """
-    # Resolve resolution
-    shape, visual_size, ppd = resolution.resolve(shape=shape, visual_size=visual_size, ppd=ppd)
-
-    if len(np.unique(ppd)) > 1:
-        raise ValueError("ppd should be equal in x and y direction")
-
-    binary_noise = np.random.randint(0, 2, size=shape) - 0.5
-
-    # Adjust intensity range:
-    binary_noise = adapt_intensity_range(binary_noise, intensity_range[0], intensity_range[1])
-
-    stim = {
-        "img": binary_noise,
-        "noise_mask": None,
-        "visual_size": visual_size,
-        "ppd": ppd,
-        "shape": shape,
-        "intensity_range": [binary_noise.min(), binary_noise.max()],
-    }
-    return stim
-
-
-def overview(**kwargs):
-    """Generate example stimuli from this module
-
-    Returns
-    -------
-    stims : dict
-        dict with all stimuli containing individual stimulus dicts.
-    """
-    default_params = {
-        "visual_size": 10,
-        "ppd": 32,
-    }
-    default_params.update(kwargs)
-
-    # fmt: off
-    stimuli = {
-        "binaries_binary": binary(**default_params),
-    }
-    # fmt: on
-
-    return stimuli
-
-
-if __name__ == "__main__":
-    from stimupy.utils import plot_stimuli
-
-    stims = overview()
-    plot_stimuli(stims, mask=False, save=None)
->>>>>>> 14f75e43
+import numpy as np
+
+from stimupy.utils import resolution
+from stimupy.utils.contrast_conversions import adapt_intensity_range
+
+__all__ = [
+    "binary",
+]
+
+
+def binary(
+    visual_size=None,
+    ppd=None,
+    shape=None,
+    intensity_range=(0, 1),
+    rng=None,
+):
+    """Draw binary noise texture
+
+    Parameters
+    ----------
+    visual_size : Sequence[Number, Number], Number, or None (default)
+        visual size [height, width] of grating, in degrees
+    ppd : Sequence[Number, Number], Number, or None (default)
+        pixels per degree [vertical, horizontal]
+    shape : Sequence[Number, Number], Number, or None (default)
+        shape [height, width] of grating, in pixels
+    intensity_range : Sequence[Number, Number]
+        minimum and maximum intensity value; default: (0, 1).
+        be aware that not every instance has mean=(max-min)/2.
+    rng : numpy.random.Generator, optional
+        Random number generator to use. If None, a new default_rng is created.
+        By passing in a custom rng, you can control the randomness of the noise generation,
+        e.g., make it replicable.
+
+    Returns
+    -------
+    dict[str, Any]
+        dict with the stimulus (key: "img"),
+        and additional keys containing stimulus parameters
+    """
+    # Resolve resolution
+    shape, visual_size, ppd = resolution.resolve(shape=shape, visual_size=visual_size, ppd=ppd)
+
+    if len(np.unique(ppd)) > 1:
+        raise ValueError("ppd should be equal in x and y direction")
+
+    if rng is None:
+        rng = np.random.default_rng()
+    binary_noise = rng.integers(0, 2, size=shape) - 0.5
+
+    # Adjust intensity range:
+    binary_noise = adapt_intensity_range(binary_noise, intensity_range[0], intensity_range[1])
+
+    stim = {
+        "img": binary_noise,
+        "noise_mask": None,
+        "visual_size": visual_size,
+        "ppd": ppd,
+        "shape": shape,
+        "intensity_range": [binary_noise.min(), binary_noise.max()],
+    }
+    return stim
+
+
+def overview(**kwargs):
+    """Generate example stimuli from this module
+
+    Returns
+    -------
+    stims : dict
+        dict with all stimuli containing individual stimulus dicts.
+    """
+    default_params = {
+        "visual_size": 10,
+        "ppd": 32,
+    }
+    default_params.update(kwargs)
+
+    # fmt: off
+    stimuli = {
+        "binaries_binary": binary(**default_params),
+    }
+    # fmt: on
+
+    return stimuli
+
+
+if __name__ == "__main__":
+    from stimupy.utils import plot_stimuli
+
+    stims = overview()
+    plot_stimuli(stims, mask=False, save=None)