--- conflicted
+++ resolved
@@ -183,10 +183,6 @@
     # fmt: off
     stimuli = {
         "pinwheel": pinwheel(**default_params, n_segments=10, target_width=2, target_indices=3),
-<<<<<<< HEAD
-
-=======
->>>>>>> 1c76f9c1
     }
     # fmt: on
 
