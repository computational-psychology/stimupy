from stimupy.stimuli import rings
from stimupy.utils import make_two_sided

__all__ = [
    "circular",
    "circular_generalized",
    "circular_two_sided",
    "rectangular",
    "rectangular_generalized",
    "rectangular_two_sided",
]


def circular(
    visual_size=None,
    ppd=None,
    shape=None,
    frequency=None,
    n_rings=None,
    ring_width=None,
    phase_shift=0,
    intensity_target=0.5,
    intensity_rings=(0.0, 1.0),
    intensity_background=0.5,
    origin="mean",
    clip=True,
):
    """Circular Bullseye stimulus

    Circular grating, where the target is the central disc.
    Alias for circular_white(target_indices=0,...)

    Specification of the number of rings, and their width can be done in two ways:
    a ring_width (in degrees) and n_rings, and/or by specifying the spatial frequency
    of a circular grating (in cycles per degree)

    The total shape (in pixels) and visual size (in degrees) has to match the
    specification of the rings and their widths.
    Thus, not all 6 parameters (visual_size, ppd, shape, frequency, ring_width, n_rings)
    have to be specified, as long as both the resolution, and the distribution of rings,
    can be resolved.

    Note: all rings in a grating have the same width -- if more control is required
    see disc_and_rings

    Parameters
    ----------
    visual_size : Sequence[Number, Number], Number, or None (default)
        visual size [height, width] of image, in degrees
    ppd : Sequence[Number, Number], Number, or None (default)
        pixels per degree [vertical, horizontal]
    shape : Sequence[Number, Number], Number, or None (default)
        shape [height, width] of image, in pixels
    frequency : Number, or None (default)
        spatial frequency of circular grating, in cycles per degree
    n_rings : int, or None (default)
        number of rings
    ring_width : Number, or None (default)
        width of a single ring, in degrees
    phase_shift : float
        phase shift of grating in degrees
    intensity_target : float (optional)
        intensity value of target ring(s), by default 0.5
    intensity_rings : Sequence[Number, ...]
        intensity value for each ring, from inside to out, by default [1,0]
        If fewer intensities are passed than number of radii, cycles through intensities
    intensity_background : float (optional)
        intensity value of background, by default 0.5
    origin : "corner", "mean" or "center"
        if "corner": set origin to upper left corner
        if "mean": set origin to hypothetical image center (default)
        if "center": set origin to real center (closest existing value to mean)
    clip : Bool
        if True, clip stimulus to image size (default: True)

    Returns
    -------
    dict[str, Any]
        dict with the stimulus (key: "img"),
        mask with integer index for each target (key: "target_mask"),
        and additional keys containing stimulus parameters

    References
    ----------
    Bindman, D., & Chubb, C. (2004).
        Brightness assimilation in bullseye displays.
        Vision Research, 44, 309-319.
        https://doi.org/10.1016/S0042-6989(03)00430-9
    Hong, S. W., and Shevell, S. K. (2004).
        Brightness contrast and assimilation from patterned inducing backgrounds.
        Vision Research, 44, 35-43.
        https://doi.org/10.1016/j.visres.2003.07.010
    Howe, P. D. L. (2005).
        White's effect:
        removing the junctions but preserving the strength of the illusion.
        Perception, 34, 557-564.
        https://doi.org/10.1068/p5414
    """
    stim = rings.circular(
        visual_size=visual_size,
        ppd=ppd,
        shape=shape,
        frequency=frequency,
        n_rings=n_rings,
        ring_width=ring_width,
        phase_shift=phase_shift,
        intensity_rings=intensity_rings,
        intensity_background=intensity_background,
        intensity_target=intensity_target,
        target_indices=1,
        origin=origin,
        clip=clip,
    )
    return stim


def circular_generalized(
    visual_size=None,
    ppd=None,
    shape=None,
    radii=None,
    intensity_rings=(0.0, 1.0),
    intensity_background=0.5,
    intensity_target=0.5,
    origin="mean",
):
    """Draw sequential set of circular rings with specified radii, with central target

    Parameters
    ----------
    visual_size : Sequence[Number, Number], Number, or None (default)
        visual size [height, width] of image, in degrees
    ppd : Sequence[Number, Number], Number, or None (default)
        pixels per degree [vertical, horizontal]
    shape : Sequence[Number, Number], Number, or None (default)
        shape [height, width] of image, in pixels
    radii : Sequence[Number] or None (default)
        radii of each ring, in degrees visual angle
    rotation : float, optional
        rotation (in degrees), counterclockwise, by default 0.0 (horizonal)
    intensity_rings : Sequence[float, float]
        intensities of rings, by default (1.0, 0.0)
    intensity_background : float (optional)
        intensity value of background, by default 0.5
    intensity_target : float, or Sequence[float, ...], optional
        intensity value for each target, by default 0.5.
        Can specify as many intensities as number of target_indices;
        If fewer intensities are passed than target_indices, cycles through intensities
    origin : "corner", "mean" or "center"
        if "corner": set origin to upper left corner
        if "mean": set origin to hypothetical image center (default)
        if "center": set origin to real center (closest existing value to mean)

    Returns
    -------
    dict[str, Any]
        dict with the stimulus (key: "img"),
        mask with integer index for each frame (key: "target_mask"),
        and additional keys containing stimulus parameters
    """
    stim = rings.circular_generalized(
        radii=radii,
        visual_size=visual_size,
        ppd=ppd,
        shape=shape,
        intensity_rings=intensity_rings,
        intensity_background=intensity_background,
        target_indices=1,
        intensity_target=intensity_target,
        origin=origin,
    )
    return stim


<<<<<<< HEAD
circular_two_sided = make_two_sided(
    circular,
    two_sided_params=("intensity_rings", "intensity_target"),
)
=======
def circular_two_sided(
    visual_size=None,
    ppd=None,
    shape=None,
    frequency=None,
    n_rings=None,
    ring_width=None,
    phase_shift=0,
    intensity_target=0.5,
    intensity_rings=(0.0, 1.0),
    intensity_background=0.5,
    origin="mean",
):
    """Two-sided circular Bullseye stimulus

    Circular grating, where the target is the central disc.
    Alias for circular_white(target_indices=0,...)

    Specification of the number of rings, and their width can be done in two ways:
    a ring_width (in degrees) and n_rings, and/or by specifying the spatial frequency
    of a circular grating (in cycles per degree)

    The total shape (in pixels) and visual size (in degrees) has to match the
    specification of the rings and their widths.
    Thus, not all 6 parameters (visual_size, ppd, shape, frequency, ring_width, n_rings)
    have to be specified, as long as both the resolution, and the distribution of rings,
    can be resolved.

    Note: all rings in a grating have the same width -- if more control is required
    see disc_and_rings

    Parameters
    ----------
    visual_size : Sequence[Number, Number], Number, or None (default)
        visual size [height, width] of image, in degrees
    ppd : Sequence[Number, Number], Number, or None (default)
        pixels per degree [vertical, horizontal]
    shape : Sequence[Number, Number], Number, or None (default)
        shape [height, width] of image, in pixels
    frequency : Number, or None (default)
        spatial frequency of circular grating, in cycles per degree
    n_rings : int, or None (default)
        number of rings
    ring_width : Number, or None (default)
        width of a single ring, in degrees
    phase_shift : float
        phase shift of grating in degrees
    intensity_target : Sequence[float, float], or float (optional)
        intensity value of targets, by default 0.5
    intensity_rings : Sequence[Number, ...]
        intensity value for each ring, from inside to out, by default [1,0]
        If fewer intensities are passed than number of radii, cycles through intensities
    intensity_background : float (optional)
        intensity value of background, by default 0.5
    origin : "corner", "mean" or "center"
        if "corner": set origin to upper left corner
        if "mean": set origin to hypothetical image center (default)
        if "center": set origin to real center (closest existing value to mean)

    Returns
    -------
    dict[str, Any]
        dict with the stimulus (key: "img"),
        mask with integer index for each target (key: "target_mask"),
        and additional keys containing stimulus parameters

    References
    ----------
    Bindman, D., & Chubb, C. (2004).
        Brightness assimilation in bullseye displays.
        Vision Research, 44, 309-319.
        https://doi.org/10.1016/S0042-6989(03)00430-9
    Hong, S. W., and Shevell, S. K. (2004).
        Brightness contrast and assimilation from patterned inducing backgrounds.
        Vision Research, 44, 35-43.
        https://doi.org/10.1016/j.visres.2003.07.010
    Howe, P. D. L. (2005).
        White's effect:
        removing the junctions but preserving the strength of the illusion.
        Perception, 34, 557-564.
        https://doi.org/10.1068/p5414
    """

    stim = rings.circular_two_sided(
        visual_size=visual_size,
        ppd=ppd,
        shape=shape,
        frequency=frequency,
        n_rings=n_rings,
        ring_width=ring_width,
        phase_shift=phase_shift,
        intensity_rings=intensity_rings,
        intensity_background=intensity_background,
        intensity_target=intensity_target,
        target_indices=1,
        origin=origin,
    )
    return stim
>>>>>>> 4ff38d5d


def rectangular(
    visual_size=None,
    ppd=None,
    shape=None,
    frequency=None,
    n_frames=None,
    frame_width=None,
    rotation=0.0,
    phase_shift=0,
    intensity_frames=(0.0, 1.0),
    intensity_background=0.5,
    intensity_target=0.5,
    origin="mean",
    clip=True,
):
    """Square "bullseye", i.e., set of rings with target in center

    Essentially frames(target_indices=1)

    Parameters
    ----------
    visual_size : Sequence[Number, Number], Number, or None (default)
        visual size [height, width] of image, in degrees
    ppd : Sequence[Number, Number], Number, or None (default)
        pixels per degree [vertical, horizontal]
    shape : Sequence[Number, Number], Number, or None (default)
        shape [height, width] of image, in pixels
    frequency : Number, or None (default)
        spatial frequency of grating, in cycles per degree visual angle
    n_frames : int, or None (default)
        number of frames in the grating
    frame_width : Number, or None (default)
        width of a single frame, in degrees visual angle
    rotation : float, optional
        rotation (in degrees), counterclockwise, by default 0.0 (horizonal)
    phase_shift : float
        phase shift of grating in degrees
    intensity_frames : Sequence[float, float]
        min and max intensity of square-wave, by default (0.0, 1.0)
    intensity_background : float (optional)
        intensity value of background, by default 0.5
    intensity_target : float, or Sequence[float, ...], optional
        intensity value for each target, by default 0.5.
        Can specify as many intensities as number of target_indices;
        If fewer intensities are passed than target_indices, cycles through intensities
    origin : "corner", "mean" or "center"
        if "corner": set origin to upper left corner
        if "mean": set origin to hypothetical image center (default)
        if "center": set origin to real center (closest existing value to mean)
    clip : Bool
        if True, clip stimulus to image size (default: True)

    Returns
    -------
    dict[str, Any]
        dict with the stimulus (key: "img"),
        mask with integer index for each target (key: "target_mask"),
        and additional keys containing stimulus parameters

    References
    ----------
    Bindman, D., & Chubb, C. (2004).
        Brightness assimilation in bullseye displays.
        Vision Research, 44, 309-319.
        https://doi.org/10.1016/S0042-6989(03)00430-9
    """

    stim = rings.rectangular(
        shape=shape,
        visual_size=visual_size,
        ppd=ppd,
        frequency=frequency,
        n_frames=n_frames,
        frame_width=frame_width,
        rotation=rotation,
        phase_shift=phase_shift,
        intensity_frames=intensity_frames,
        target_indices=1,
        intensity_target=intensity_target,
        origin=origin,
        clip=clip,
        intensity_background=intensity_background,
    )
    return stim


def rectangular_generalized(
    visual_size=None,
    ppd=None,
    shape=None,
    radii=None,
    rotation=0.0,
    intensity_frames=(0.0, 1.0),
    intensity_background=0.5,
    intensity_target=0.5,
    origin="mean",
):
    """Draw sequential set of square frames with specified radii with central target

    Parameters
    ----------
    frame_radii : Sequence[Number]
        radii of each frame, in degrees visual angle
    visual_size : Sequence[Number, Number], Number, or None (default)
        visual size [height, width] of image, in degrees
    ppd : Sequence[Number, Number], Number, or None (default)
        pixels per degree [vertical, horizontal]
    shape : Sequence[Number, Number], Number, or None (default)
        shape [height, width] of image, in pixels
    radii : Sequence[Number] or None (default)
        radii of each frame, in degrees visual angle
    rotation : float, optional
        rotation (in degrees), counterclockwise, by default 0.0 (horizonal)
    intensity_frames : Sequence[float, float]
        min and max intensity of square-wave, by default (0.0, 1.0)
    intensity_background : float (optional)
        intensity value of background, by default 0.5
    intensity_target : float, or Sequence[float, ...], optional
        intensity value for each target, by default 0.5.
        Can specify as many intensities as number of target_indices;
        If fewer intensities are passed than target_indices, cycles through intensities
    origin : "corner", "mean" or "center"
        if "corner": set origin to upper left corner
        if "mean": set origin to hypothetical image center (default)
        if "center": set origin to real center (closest existing value to mean)

    Returns
    -------
    dict[str, Any]
        dict with the stimulus (key: "img"),
        mask with integer index for each frame (key: "target_mask"),
        and additional keys containing stimulus parameters
    """
    stim = rings.rectangular_generalized(
        radii=radii,
        visual_size=visual_size,
        ppd=ppd,
        shape=shape,
        rotation=rotation,
        intensity_frames=intensity_frames,
        intensity_background=intensity_background,
        target_indices=1,
        intensity_target=intensity_target,
        origin=origin,
    )
    return stim


<<<<<<< HEAD
rectangular_two_sided = make_two_sided(
    rectangular,
    two_sided_params=("intensity_frames", "intensity_target"),
)
=======
def rectangular_two_sided(
    visual_size=None,
    ppd=None,
    shape=None,
    frequency=None,
    n_frames=None,
    frame_width=None,
    rotation=0.0,
    phase_shift=0,
    intensity_target=0.5,
    intensity_frames=(0.0, 1.0),
    intensity_background=0.5,
    origin="mean",
):
    """Two-sided square "bullseye", i.e., set of rings with target in center

    Essentially frames(target_indices=1)

    Parameters
    ----------
    visual_size : Sequence[Number, Number], Number, or None (default)
        visual size [height, width] of image, in degrees
    ppd : Sequence[Number, Number], Number, or None (default)
        pixels per degree [vertical, horizontal]
    shape : Sequence[Number, Number], Number, or None (default)
        shape [height, width] of image, in pixels
    frequency : Number, or None (default)
        spatial frequency of grating, in cycles per degree visual angle
    n_frames : int, or None (default)
        number of frames in the grating
    frame_width : Number, or None (default)
        width of a single frame, in degrees visual angle
    rotation : float, optional
        rotation (in degrees), counterclockwise, by default 0.0 (horizonal)
    phase_shift : float
        phase shift of grating in degrees
    period : "full", "half", "ignore" (default)
        whether to ensure the grating only has "full" periods,
        half "periods", or no guarantees ("ignore")
    intensity_target : Sequence[float, float], or float (optional)
        intensity value of targets, by default 0.5
    intensity_frames : Sequence[float, float]
        min and max intensity of square-wave, by default (0.0, 1.0)
    intensity_background : float (optional)
        intensity value of background, by default 0.5
    origin : "corner", "mean" or "center"
        if "corner": set origin to upper left corner
        if "mean": set origin to hypothetical image center (default)
        if "center": set origin to real center (closest existing value to mean)


    Returns
    -------
    dict[str, Any]
        dict with the stimulus (key: "img"),
        mask with integer index for each target (key: "target_mask"),
        and additional keys containing stimulus parameters

    References
    ----------
        Bindman, D., & Chubb, C. (2004).
        Brightness assimilation in bullseye displays.
        Vision Research, 44, 309-319.
        https://doi.org/10.1016/S0042-6989(03)00430-9
    """

    stim = rings.rectangular_two_sided(
        visual_size=visual_size,
        ppd=ppd,
        shape=shape,
        frequency=frequency,
        n_frames=n_frames,
        frame_width=frame_width,
        rotation=rotation,
        phase_shift=phase_shift,
        intensity_frames=intensity_frames,
        intensity_background=intensity_background,
        intensity_target=intensity_target,
        target_indices=1,
        origin=origin,
    )
    return stim
>>>>>>> 4ff38d5d


def overview(**kwargs):
    """Generate example stimuli from this module

    Returns
    -------
    stims : dict
        dict with all stimuli containing individual stimulus dicts.
    """
    default_params = {
        "visual_size": (10, 10),
        "ppd": 30,
    }
    default_params.update(kwargs)

    # fmt: off
    stimuli = {
        "bullseyes_circular": circular(**default_params, frequency=1.0, clip=True),
        "bullseyes_circular_2sided": circular_two_sided(**default_params, frequency=1.0, intensity_rings=((0.0, 1.0), (1.0, 0.0))),
        "bullseyes_rectangular": rectangular(**default_params, frequency=1.0, clip=True),
        "bullseyes_rectangular_2sided": rectangular_two_sided(**default_params, frequency=1.0, intensity_frames=((0.0, 1.0), (1.0, 0.0))),
    }
    # fmt: on

    return stimuli


if __name__ == "__main__":
    from stimupy.utils import plot_stimuli

    stims = overview()
    plot_stimuli(stims, mask=False, save=None)<|MERGE_RESOLUTION|>--- conflicted
+++ resolved
@@ -172,111 +172,10 @@
     return stim
 
 
-<<<<<<< HEAD
 circular_two_sided = make_two_sided(
     circular,
     two_sided_params=("intensity_rings", "intensity_target"),
 )
-=======
-def circular_two_sided(
-    visual_size=None,
-    ppd=None,
-    shape=None,
-    frequency=None,
-    n_rings=None,
-    ring_width=None,
-    phase_shift=0,
-    intensity_target=0.5,
-    intensity_rings=(0.0, 1.0),
-    intensity_background=0.5,
-    origin="mean",
-):
-    """Two-sided circular Bullseye stimulus
-
-    Circular grating, where the target is the central disc.
-    Alias for circular_white(target_indices=0,...)
-
-    Specification of the number of rings, and their width can be done in two ways:
-    a ring_width (in degrees) and n_rings, and/or by specifying the spatial frequency
-    of a circular grating (in cycles per degree)
-
-    The total shape (in pixels) and visual size (in degrees) has to match the
-    specification of the rings and their widths.
-    Thus, not all 6 parameters (visual_size, ppd, shape, frequency, ring_width, n_rings)
-    have to be specified, as long as both the resolution, and the distribution of rings,
-    can be resolved.
-
-    Note: all rings in a grating have the same width -- if more control is required
-    see disc_and_rings
-
-    Parameters
-    ----------
-    visual_size : Sequence[Number, Number], Number, or None (default)
-        visual size [height, width] of image, in degrees
-    ppd : Sequence[Number, Number], Number, or None (default)
-        pixels per degree [vertical, horizontal]
-    shape : Sequence[Number, Number], Number, or None (default)
-        shape [height, width] of image, in pixels
-    frequency : Number, or None (default)
-        spatial frequency of circular grating, in cycles per degree
-    n_rings : int, or None (default)
-        number of rings
-    ring_width : Number, or None (default)
-        width of a single ring, in degrees
-    phase_shift : float
-        phase shift of grating in degrees
-    intensity_target : Sequence[float, float], or float (optional)
-        intensity value of targets, by default 0.5
-    intensity_rings : Sequence[Number, ...]
-        intensity value for each ring, from inside to out, by default [1,0]
-        If fewer intensities are passed than number of radii, cycles through intensities
-    intensity_background : float (optional)
-        intensity value of background, by default 0.5
-    origin : "corner", "mean" or "center"
-        if "corner": set origin to upper left corner
-        if "mean": set origin to hypothetical image center (default)
-        if "center": set origin to real center (closest existing value to mean)
-
-    Returns
-    -------
-    dict[str, Any]
-        dict with the stimulus (key: "img"),
-        mask with integer index for each target (key: "target_mask"),
-        and additional keys containing stimulus parameters
-
-    References
-    ----------
-    Bindman, D., & Chubb, C. (2004).
-        Brightness assimilation in bullseye displays.
-        Vision Research, 44, 309-319.
-        https://doi.org/10.1016/S0042-6989(03)00430-9
-    Hong, S. W., and Shevell, S. K. (2004).
-        Brightness contrast and assimilation from patterned inducing backgrounds.
-        Vision Research, 44, 35-43.
-        https://doi.org/10.1016/j.visres.2003.07.010
-    Howe, P. D. L. (2005).
-        White's effect:
-        removing the junctions but preserving the strength of the illusion.
-        Perception, 34, 557-564.
-        https://doi.org/10.1068/p5414
-    """
-
-    stim = rings.circular_two_sided(
-        visual_size=visual_size,
-        ppd=ppd,
-        shape=shape,
-        frequency=frequency,
-        n_rings=n_rings,
-        ring_width=ring_width,
-        phase_shift=phase_shift,
-        intensity_rings=intensity_rings,
-        intensity_background=intensity_background,
-        intensity_target=intensity_target,
-        target_indices=1,
-        origin=origin,
-    )
-    return stim
->>>>>>> 4ff38d5d
 
 
 def rectangular(
@@ -427,95 +326,10 @@
     return stim
 
 
-<<<<<<< HEAD
 rectangular_two_sided = make_two_sided(
     rectangular,
     two_sided_params=("intensity_frames", "intensity_target"),
 )
-=======
-def rectangular_two_sided(
-    visual_size=None,
-    ppd=None,
-    shape=None,
-    frequency=None,
-    n_frames=None,
-    frame_width=None,
-    rotation=0.0,
-    phase_shift=0,
-    intensity_target=0.5,
-    intensity_frames=(0.0, 1.0),
-    intensity_background=0.5,
-    origin="mean",
-):
-    """Two-sided square "bullseye", i.e., set of rings with target in center
-
-    Essentially frames(target_indices=1)
-
-    Parameters
-    ----------
-    visual_size : Sequence[Number, Number], Number, or None (default)
-        visual size [height, width] of image, in degrees
-    ppd : Sequence[Number, Number], Number, or None (default)
-        pixels per degree [vertical, horizontal]
-    shape : Sequence[Number, Number], Number, or None (default)
-        shape [height, width] of image, in pixels
-    frequency : Number, or None (default)
-        spatial frequency of grating, in cycles per degree visual angle
-    n_frames : int, or None (default)
-        number of frames in the grating
-    frame_width : Number, or None (default)
-        width of a single frame, in degrees visual angle
-    rotation : float, optional
-        rotation (in degrees), counterclockwise, by default 0.0 (horizonal)
-    phase_shift : float
-        phase shift of grating in degrees
-    period : "full", "half", "ignore" (default)
-        whether to ensure the grating only has "full" periods,
-        half "periods", or no guarantees ("ignore")
-    intensity_target : Sequence[float, float], or float (optional)
-        intensity value of targets, by default 0.5
-    intensity_frames : Sequence[float, float]
-        min and max intensity of square-wave, by default (0.0, 1.0)
-    intensity_background : float (optional)
-        intensity value of background, by default 0.5
-    origin : "corner", "mean" or "center"
-        if "corner": set origin to upper left corner
-        if "mean": set origin to hypothetical image center (default)
-        if "center": set origin to real center (closest existing value to mean)
-
-
-    Returns
-    -------
-    dict[str, Any]
-        dict with the stimulus (key: "img"),
-        mask with integer index for each target (key: "target_mask"),
-        and additional keys containing stimulus parameters
-
-    References
-    ----------
-        Bindman, D., & Chubb, C. (2004).
-        Brightness assimilation in bullseye displays.
-        Vision Research, 44, 309-319.
-        https://doi.org/10.1016/S0042-6989(03)00430-9
-    """
-
-    stim = rings.rectangular_two_sided(
-        visual_size=visual_size,
-        ppd=ppd,
-        shape=shape,
-        frequency=frequency,
-        n_frames=n_frames,
-        frame_width=frame_width,
-        rotation=rotation,
-        phase_shift=phase_shift,
-        intensity_frames=intensity_frames,
-        intensity_background=intensity_background,
-        intensity_target=intensity_target,
-        target_indices=1,
-        origin=origin,
-    )
-    return stim
->>>>>>> 4ff38d5d
 
 
 def overview(**kwargs):
