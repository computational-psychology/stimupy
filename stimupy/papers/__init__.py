<<<<<<< HEAD
__all__ = [
    "betz2015",
    "bindmann2004",
    "domijan2015",
    "modelfest",
    "murray2020",
    "RHS2007",
    "white1981",
    "white1985",
]
=======
__all__ = [
    "bindmann2004",
    "domijan2015",
    "modelfest",
    "murray2020",
    "RHS2007",
    "schmittwilken2024",
    "white1981",
    "white1985",
]
>>>>>>> 2475f7ac
<|MERGE_RESOLUTION|>--- conflicted
+++ resolved
@@ -1,16 +1,5 @@
-<<<<<<< HEAD
 __all__ = [
     "betz2015",
-    "bindmann2004",
-    "domijan2015",
-    "modelfest",
-    "murray2020",
-    "RHS2007",
-    "white1981",
-    "white1985",
-]
-=======
-__all__ = [
     "bindmann2004",
     "domijan2015",
     "modelfest",
@@ -19,5 +8,4 @@
     "schmittwilken2024",
     "white1981",
     "white1985",
-]
->>>>>>> 2475f7ac
+]