[project]
name = "stimupy"
description = "Stimuli for vision science, as image arrays"
readme = "README.md"
classifiers = [
  "Development Status :: 4 - Beta",
  "Programming Language :: Python",
  "Intended Audience :: Science/Research",
  "Topic :: Scientific/Engineering",
]
keywords = ["stimulus","visual perception","psychophysics"]

license = {file = "LICENSE"}
authors = [
  {name = "Lynn Schmittwilken", email = "l.schmittwilken@tu-berlin.de"},
  {name = "Joris Vincent", email = "j.vincent@tu-berlin.de"},
  {name = "Matko Matic"},
  {name = "Guillermo Aguilar"},
  {name = "Marianne Maertens"},
]
maintainers = [
  {name = "Lynn Schmittwilken", email = "l.schmittwilken@tu-berlin.de"},
  {name = "Joris Vincent", email = "j.vincent@tu-berlin.de"},
]

dynamic = ["version"]

requires-python = ">=3.6"
dependencies = [
  "numpy",
  "scipy",
  "matplotlib",
  "pandas",
  "Pillow"
]

<<<<<<< HEAD
[project.optional-dependencies]
docs = [
  "jupyter-book==0.14",
  "jupytext>=1.13.3",
  "jupyterlab_myst",
  "myst_nb",
  "ipywidgets",
]
=======

[project.optional-dependencies]
dev = [
  "pytest",
  "black",
  "pyupgrade",
  "flake8"
]
docs = [
  "jupyter-book",
]

>>>>>>> 402e5e39

[project.urls]
repository = "https://github.com/computational-psychology/stimupy.git"

[tool.setuptools.packages.find]
where = ["."]  # list of folders that contain the packages (["."] by default)
include = ["stimupy*"]  # package names should match these glob patterns (["*"] by default)
namespaces = false  # to disable scanning PEP 420 namespaces (true by default)

[tool.setuptools.dynamic]
version = {attr = "stimupy.__version__"}

[tool.black]
line-length = 99
target-version = ["py311"]

[tool.isort]
profile = "black"
line_length = 99<|MERGE_RESOLUTION|>--- conflicted
+++ resolved
@@ -34,17 +34,6 @@
   "Pillow"
 ]
 
-<<<<<<< HEAD
-[project.optional-dependencies]
-docs = [
-  "jupyter-book==0.14",
-  "jupytext>=1.13.3",
-  "jupyterlab_myst",
-  "myst_nb",
-  "ipywidgets",
-]
-=======
-
 [project.optional-dependencies]
 dev = [
   "pytest",
@@ -53,10 +42,12 @@
   "flake8"
 ]
 docs = [
-  "jupyter-book",
+  "jupyter-book==0.14",
+  "jupytext>=1.13.3",
+  "jupyterlab_myst",
+  "myst_nb",
+  "ipywidgets",
 ]
-
->>>>>>> 402e5e39
 
 [project.urls]
 repository = "https://github.com/computational-psychology/stimupy.git"
