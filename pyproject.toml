--- conflicted
+++ resolved
@@ -35,15 +35,12 @@
   "jupyterlab_myst",
   "myst_nb",
   "sphinx-hoverxref",
-<<<<<<< HEAD
   "sphinx-autoapi",
   "myst-sphinx-gallery",
-=======
   "nbsite",
   "panel",
   "param",
   "jupyter-bokeh",
->>>>>>> 4324e85e
 ]
 
 [project.urls]
