--- conflicted
+++ resolved
@@ -1,4 +1,3 @@
-<<<<<<< HEAD
 from os.path import abspath, dirname
 
 from stimupy.papers import *  # noqa: F403
@@ -37,60 +36,4 @@
         export.arrays_to_checksum(stim, keys)
 
     # Save all as .JSON
-    export.to_json(stims, f"{d}/{paper}.json")
-=======
-from os.path import abspath, dirname
-
-from stimupy.papers import *
-from stimupy.papers import __all__ as papers
-from stimupy.utils import export
-
-d = dirname(abspath(__file__))
-
-# Generate the ground_truth dict for each paper; save as .JSON
-for paper in papers:
-    # Get a reference to the actual module, from the name-string
-    paper_module = globals()[paper]
-
-    # Generate all the stimulus-dicts (skip over NotImplemented)
-    stims = paper_module.gen_all(skip=True)
-
-    # Convert "img", "mask" to checksums
-    import numpy as np
-
-    for stim_name, stim in stims.items():
-        # Pass a fixed RandomState to each stimulus function if possible
-        # Using RandomState instead of default_rng for cross-platform reproducibility
-        rng = np.random.RandomState(1234567890)
-        if hasattr(paper_module, stim_name):
-            func = getattr(paper_module, stim_name)
-            try:
-                stim = func(rng=rng)
-            except TypeError:
-                # Fallback if function does not accept rng
-                stim = func()
-            stims[stim_name] = stim
-
-    for stim in stims.values():
-        img = stim["img"]
-
-        # If target_mask exists, use it.
-        mask_keys = [key for key in stim.keys() if key.endswith("mask")]
-        if "target_mask" in mask_keys:
-            mask = stim["target_mask"]
-        elif mask_keys:
-            mask = stim[mask_keys[0]]
-        else:
-            mask = None
-
-        stim.clear()
-        stim["img"] = img
-        keys = ["img"]
-        if mask is not None:
-            stim["mask"] = mask
-            keys += ["mask"]
-        export.arrays_to_checksum(stim, keys)
-
-    # Save all as .JSON
-    export.to_json(stims, f"{d}/{paper}.json")
->>>>>>> 1359b14e
+    export.to_json(stims, f"{d}/{paper}.json")